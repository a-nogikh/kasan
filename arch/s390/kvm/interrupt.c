/*
 * handling kvm guest interrupts
 *
 * Copyright IBM Corp. 2008, 2015
 *
 * This program is free software; you can redistribute it and/or modify
 * it under the terms of the GNU General Public License (version 2 only)
 * as published by the Free Software Foundation.
 *
 *    Author(s): Carsten Otte <cotte@de.ibm.com>
 */

#include <linux/interrupt.h>
#include <linux/kvm_host.h>
#include <linux/hrtimer.h>
#include <linux/mmu_context.h>
#include <linux/signal.h>
#include <linux/slab.h>
#include <linux/bitmap.h>
#include <linux/vmalloc.h>
#include <asm/asm-offsets.h>
#include <asm/dis.h>
#include <linux/uaccess.h>
#include <asm/sclp.h>
#include <asm/isc.h>
#include <asm/gmap.h>
#include <asm/switch_to.h>
#include <asm/nmi.h>
#include "kvm-s390.h"
#include "gaccess.h"
#include "trace-s390.h"

#define PFAULT_INIT 0x0600
#define PFAULT_DONE 0x0680
#define VIRTIO_PARAM 0x0d00

/* handle external calls via sigp interpretation facility */
static int sca_ext_call_pending(struct kvm_vcpu *vcpu, int *src_id)
{
	int c, scn;

	if (!(atomic_read(&vcpu->arch.sie_block->cpuflags) & CPUSTAT_ECALL_PEND))
		return 0;

	BUG_ON(!kvm_s390_use_sca_entries());
	read_lock(&vcpu->kvm->arch.sca_lock);
	if (vcpu->kvm->arch.use_esca) {
		struct esca_block *sca = vcpu->kvm->arch.sca;
		union esca_sigp_ctrl sigp_ctrl =
			sca->cpu[vcpu->vcpu_id].sigp_ctrl;

		c = sigp_ctrl.c;
		scn = sigp_ctrl.scn;
	} else {
		struct bsca_block *sca = vcpu->kvm->arch.sca;
		union bsca_sigp_ctrl sigp_ctrl =
			sca->cpu[vcpu->vcpu_id].sigp_ctrl;

		c = sigp_ctrl.c;
		scn = sigp_ctrl.scn;
	}
	read_unlock(&vcpu->kvm->arch.sca_lock);

	if (src_id)
		*src_id = scn;

	return c;
}

static int sca_inject_ext_call(struct kvm_vcpu *vcpu, int src_id)
{
	int expect, rc;

	BUG_ON(!kvm_s390_use_sca_entries());
	read_lock(&vcpu->kvm->arch.sca_lock);
	if (vcpu->kvm->arch.use_esca) {
		struct esca_block *sca = vcpu->kvm->arch.sca;
		union esca_sigp_ctrl *sigp_ctrl =
			&(sca->cpu[vcpu->vcpu_id].sigp_ctrl);
		union esca_sigp_ctrl new_val = {0}, old_val = *sigp_ctrl;

		new_val.scn = src_id;
		new_val.c = 1;
		old_val.c = 0;

		expect = old_val.value;
		rc = cmpxchg(&sigp_ctrl->value, old_val.value, new_val.value);
	} else {
		struct bsca_block *sca = vcpu->kvm->arch.sca;
		union bsca_sigp_ctrl *sigp_ctrl =
			&(sca->cpu[vcpu->vcpu_id].sigp_ctrl);
		union bsca_sigp_ctrl new_val = {0}, old_val = *sigp_ctrl;

		new_val.scn = src_id;
		new_val.c = 1;
		old_val.c = 0;

		expect = old_val.value;
		rc = cmpxchg(&sigp_ctrl->value, old_val.value, new_val.value);
	}
	read_unlock(&vcpu->kvm->arch.sca_lock);

	if (rc != expect) {
		/* another external call is pending */
		return -EBUSY;
	}
	atomic_or(CPUSTAT_ECALL_PEND, &vcpu->arch.sie_block->cpuflags);
	return 0;
}

static void sca_clear_ext_call(struct kvm_vcpu *vcpu)
{
	struct kvm_s390_local_interrupt *li = &vcpu->arch.local_int;
	int rc, expect;

	if (!kvm_s390_use_sca_entries())
		return;
	atomic_andnot(CPUSTAT_ECALL_PEND, li->cpuflags);
	read_lock(&vcpu->kvm->arch.sca_lock);
	if (vcpu->kvm->arch.use_esca) {
		struct esca_block *sca = vcpu->kvm->arch.sca;
		union esca_sigp_ctrl *sigp_ctrl =
			&(sca->cpu[vcpu->vcpu_id].sigp_ctrl);
		union esca_sigp_ctrl old = *sigp_ctrl;

		expect = old.value;
		rc = cmpxchg(&sigp_ctrl->value, old.value, 0);
	} else {
		struct bsca_block *sca = vcpu->kvm->arch.sca;
		union bsca_sigp_ctrl *sigp_ctrl =
			&(sca->cpu[vcpu->vcpu_id].sigp_ctrl);
		union bsca_sigp_ctrl old = *sigp_ctrl;

		expect = old.value;
		rc = cmpxchg(&sigp_ctrl->value, old.value, 0);
	}
	read_unlock(&vcpu->kvm->arch.sca_lock);
	WARN_ON(rc != expect); /* cannot clear? */
}

int psw_extint_disabled(struct kvm_vcpu *vcpu)
{
	return !(vcpu->arch.sie_block->gpsw.mask & PSW_MASK_EXT);
}

static int psw_ioint_disabled(struct kvm_vcpu *vcpu)
{
	return !(vcpu->arch.sie_block->gpsw.mask & PSW_MASK_IO);
}

static int psw_mchk_disabled(struct kvm_vcpu *vcpu)
{
	return !(vcpu->arch.sie_block->gpsw.mask & PSW_MASK_MCHECK);
}

static int psw_interrupts_disabled(struct kvm_vcpu *vcpu)
{
	return psw_extint_disabled(vcpu) &&
	       psw_ioint_disabled(vcpu) &&
	       psw_mchk_disabled(vcpu);
}

static int ckc_interrupts_enabled(struct kvm_vcpu *vcpu)
{
	if (psw_extint_disabled(vcpu) ||
	    !(vcpu->arch.sie_block->gcr[0] & 0x800ul))
		return 0;
	if (guestdbg_enabled(vcpu) && guestdbg_sstep_enabled(vcpu))
		/* No timer interrupts when single stepping */
		return 0;
	return 1;
}

static int ckc_irq_pending(struct kvm_vcpu *vcpu)
{
	if (vcpu->arch.sie_block->ckc >= kvm_s390_get_tod_clock_fast(vcpu->kvm))
		return 0;
	return ckc_interrupts_enabled(vcpu);
}

static int cpu_timer_interrupts_enabled(struct kvm_vcpu *vcpu)
{
	return !psw_extint_disabled(vcpu) &&
	       (vcpu->arch.sie_block->gcr[0] & 0x400ul);
}

static int cpu_timer_irq_pending(struct kvm_vcpu *vcpu)
{
	if (!cpu_timer_interrupts_enabled(vcpu))
		return 0;
	return kvm_s390_get_cpu_timer(vcpu) >> 63;
}

static inline int is_ioirq(unsigned long irq_type)
{
	return ((irq_type >= IRQ_PEND_IO_ISC_0) &&
		(irq_type <= IRQ_PEND_IO_ISC_7));
}

static uint64_t isc_to_isc_bits(int isc)
{
	return (0x80 >> isc) << 24;
}

static inline u8 int_word_to_isc(u32 int_word)
{
	return (int_word & 0x38000000) >> 27;
}

static inline unsigned long pending_irqs(struct kvm_vcpu *vcpu)
{
	return vcpu->kvm->arch.float_int.pending_irqs |
	       vcpu->arch.local_int.pending_irqs;
}

static unsigned long disable_iscs(struct kvm_vcpu *vcpu,
				   unsigned long active_mask)
{
	int i;

	for (i = 0; i <= MAX_ISC; i++)
		if (!(vcpu->arch.sie_block->gcr[6] & isc_to_isc_bits(i)))
			active_mask &= ~(1UL << (IRQ_PEND_IO_ISC_0 + i));

	return active_mask;
}

static unsigned long deliverable_irqs(struct kvm_vcpu *vcpu)
{
	unsigned long active_mask;

	active_mask = pending_irqs(vcpu);
	if (!active_mask)
		return 0;

	if (psw_extint_disabled(vcpu))
		active_mask &= ~IRQ_PEND_EXT_MASK;
	if (psw_ioint_disabled(vcpu))
		active_mask &= ~IRQ_PEND_IO_MASK;
	else
		active_mask = disable_iscs(vcpu, active_mask);
	if (!(vcpu->arch.sie_block->gcr[0] & 0x2000ul))
		__clear_bit(IRQ_PEND_EXT_EXTERNAL, &active_mask);
	if (!(vcpu->arch.sie_block->gcr[0] & 0x4000ul))
		__clear_bit(IRQ_PEND_EXT_EMERGENCY, &active_mask);
	if (!(vcpu->arch.sie_block->gcr[0] & 0x800ul))
		__clear_bit(IRQ_PEND_EXT_CLOCK_COMP, &active_mask);
	if (!(vcpu->arch.sie_block->gcr[0] & 0x400ul))
		__clear_bit(IRQ_PEND_EXT_CPU_TIMER, &active_mask);
	if (!(vcpu->arch.sie_block->gcr[0] & 0x200ul))
		__clear_bit(IRQ_PEND_EXT_SERVICE, &active_mask);
	if (psw_mchk_disabled(vcpu))
		active_mask &= ~IRQ_PEND_MCHK_MASK;
	if (!(vcpu->arch.sie_block->gcr[14] &
	      vcpu->kvm->arch.float_int.mchk.cr14))
		__clear_bit(IRQ_PEND_MCHK_REP, &active_mask);

	/*
	 * STOP irqs will never be actively delivered. They are triggered via
	 * intercept requests and cleared when the stop intercept is performed.
	 */
	__clear_bit(IRQ_PEND_SIGP_STOP, &active_mask);

	return active_mask;
}

static void __set_cpu_idle(struct kvm_vcpu *vcpu)
{
	atomic_or(CPUSTAT_WAIT, &vcpu->arch.sie_block->cpuflags);
	set_bit(vcpu->vcpu_id, vcpu->arch.local_int.float_int->idle_mask);
}

static void __unset_cpu_idle(struct kvm_vcpu *vcpu)
{
	atomic_andnot(CPUSTAT_WAIT, &vcpu->arch.sie_block->cpuflags);
	clear_bit(vcpu->vcpu_id, vcpu->arch.local_int.float_int->idle_mask);
}

static void __reset_intercept_indicators(struct kvm_vcpu *vcpu)
{
	atomic_andnot(CPUSTAT_IO_INT | CPUSTAT_EXT_INT | CPUSTAT_STOP_INT,
		    &vcpu->arch.sie_block->cpuflags);
	vcpu->arch.sie_block->lctl = 0x0000;
	vcpu->arch.sie_block->ictl &= ~(ICTL_LPSW | ICTL_STCTL | ICTL_PINT);

	if (guestdbg_enabled(vcpu)) {
		vcpu->arch.sie_block->lctl |= (LCTL_CR0 | LCTL_CR9 |
					       LCTL_CR10 | LCTL_CR11);
		vcpu->arch.sie_block->ictl |= (ICTL_STCTL | ICTL_PINT);
	}
}

static void __set_cpuflag(struct kvm_vcpu *vcpu, u32 flag)
{
	atomic_or(flag, &vcpu->arch.sie_block->cpuflags);
}

static void set_intercept_indicators_io(struct kvm_vcpu *vcpu)
{
	if (!(pending_irqs(vcpu) & IRQ_PEND_IO_MASK))
		return;
	else if (psw_ioint_disabled(vcpu))
		__set_cpuflag(vcpu, CPUSTAT_IO_INT);
	else
		vcpu->arch.sie_block->lctl |= LCTL_CR6;
}

static void set_intercept_indicators_ext(struct kvm_vcpu *vcpu)
{
	if (!(pending_irqs(vcpu) & IRQ_PEND_EXT_MASK))
		return;
	if (psw_extint_disabled(vcpu))
		__set_cpuflag(vcpu, CPUSTAT_EXT_INT);
	else
		vcpu->arch.sie_block->lctl |= LCTL_CR0;
}

static void set_intercept_indicators_mchk(struct kvm_vcpu *vcpu)
{
	if (!(pending_irqs(vcpu) & IRQ_PEND_MCHK_MASK))
		return;
	if (psw_mchk_disabled(vcpu))
		vcpu->arch.sie_block->ictl |= ICTL_LPSW;
	else
		vcpu->arch.sie_block->lctl |= LCTL_CR14;
}

static void set_intercept_indicators_stop(struct kvm_vcpu *vcpu)
{
	if (kvm_s390_is_stop_irq_pending(vcpu))
		__set_cpuflag(vcpu, CPUSTAT_STOP_INT);
}

/* Set interception request for non-deliverable interrupts */
static void set_intercept_indicators(struct kvm_vcpu *vcpu)
{
	set_intercept_indicators_io(vcpu);
	set_intercept_indicators_ext(vcpu);
	set_intercept_indicators_mchk(vcpu);
	set_intercept_indicators_stop(vcpu);
}

static int __must_check __deliver_cpu_timer(struct kvm_vcpu *vcpu)
{
	struct kvm_s390_local_interrupt *li = &vcpu->arch.local_int;
	int rc;

	trace_kvm_s390_deliver_interrupt(vcpu->vcpu_id, KVM_S390_INT_CPU_TIMER,
					 0, 0);

	rc  = put_guest_lc(vcpu, EXT_IRQ_CPU_TIMER,
			   (u16 *)__LC_EXT_INT_CODE);
	rc |= put_guest_lc(vcpu, 0, (u16 *)__LC_EXT_CPU_ADDR);
	rc |= write_guest_lc(vcpu, __LC_EXT_OLD_PSW,
			     &vcpu->arch.sie_block->gpsw, sizeof(psw_t));
	rc |= read_guest_lc(vcpu, __LC_EXT_NEW_PSW,
			    &vcpu->arch.sie_block->gpsw, sizeof(psw_t));
	clear_bit(IRQ_PEND_EXT_CPU_TIMER, &li->pending_irqs);
	return rc ? -EFAULT : 0;
}

static int __must_check __deliver_ckc(struct kvm_vcpu *vcpu)
{
	struct kvm_s390_local_interrupt *li = &vcpu->arch.local_int;
	int rc;

	trace_kvm_s390_deliver_interrupt(vcpu->vcpu_id, KVM_S390_INT_CLOCK_COMP,
					 0, 0);

	rc  = put_guest_lc(vcpu, EXT_IRQ_CLK_COMP,
			   (u16 __user *)__LC_EXT_INT_CODE);
	rc |= put_guest_lc(vcpu, 0, (u16 *)__LC_EXT_CPU_ADDR);
	rc |= write_guest_lc(vcpu, __LC_EXT_OLD_PSW,
			     &vcpu->arch.sie_block->gpsw, sizeof(psw_t));
	rc |= read_guest_lc(vcpu, __LC_EXT_NEW_PSW,
			    &vcpu->arch.sie_block->gpsw, sizeof(psw_t));
	clear_bit(IRQ_PEND_EXT_CLOCK_COMP, &li->pending_irqs);
	return rc ? -EFAULT : 0;
}

static int __must_check __deliver_pfault_init(struct kvm_vcpu *vcpu)
{
	struct kvm_s390_local_interrupt *li = &vcpu->arch.local_int;
	struct kvm_s390_ext_info ext;
	int rc;

	spin_lock(&li->lock);
	ext = li->irq.ext;
	clear_bit(IRQ_PEND_PFAULT_INIT, &li->pending_irqs);
	li->irq.ext.ext_params2 = 0;
	spin_unlock(&li->lock);

	VCPU_EVENT(vcpu, 4, "deliver: pfault init token 0x%llx",
		   ext.ext_params2);
	trace_kvm_s390_deliver_interrupt(vcpu->vcpu_id,
					 KVM_S390_INT_PFAULT_INIT,
					 0, ext.ext_params2);

	rc  = put_guest_lc(vcpu, EXT_IRQ_CP_SERVICE, (u16 *) __LC_EXT_INT_CODE);
	rc |= put_guest_lc(vcpu, PFAULT_INIT, (u16 *) __LC_EXT_CPU_ADDR);
	rc |= write_guest_lc(vcpu, __LC_EXT_OLD_PSW,
			     &vcpu->arch.sie_block->gpsw, sizeof(psw_t));
	rc |= read_guest_lc(vcpu, __LC_EXT_NEW_PSW,
			    &vcpu->arch.sie_block->gpsw, sizeof(psw_t));
	rc |= put_guest_lc(vcpu, ext.ext_params2, (u64 *) __LC_EXT_PARAMS2);
	return rc ? -EFAULT : 0;
}

static int __write_machine_check(struct kvm_vcpu *vcpu,
				 struct kvm_s390_mchk_info *mchk)
{
	unsigned long ext_sa_addr;
	unsigned long lc;
	freg_t fprs[NUM_FPRS];
	union mci mci;
	int rc;

	mci.val = mchk->mcic;
	/* take care of lazy register loading */
	save_fpu_regs();
	save_access_regs(vcpu->run->s.regs.acrs);
	if (MACHINE_HAS_GS && vcpu->arch.gs_enabled)
		save_gs_cb(current->thread.gs_cb);

	/* Extended save area */
	rc = read_guest_lc(vcpu, __LC_MCESAD, &ext_sa_addr,
			   sizeof(unsigned long));
<<<<<<< HEAD
	/* Only bits 0-53 are used for address formation */
	ext_sa_addr &= ~0x3ffUL;
=======
	/* Only bits 0 through 63-LC are used for address formation */
	lc = ext_sa_addr & MCESA_LC_MASK;
	if (test_kvm_facility(vcpu->kvm, 133)) {
		switch (lc) {
		case 0:
		case 10:
			ext_sa_addr &= ~0x3ffUL;
			break;
		case 11:
			ext_sa_addr &= ~0x7ffUL;
			break;
		case 12:
			ext_sa_addr &= ~0xfffUL;
			break;
		default:
			ext_sa_addr = 0;
			break;
		}
	} else {
		ext_sa_addr &= ~0x3ffUL;
	}

>>>>>>> 2e5b0bd9
	if (!rc && mci.vr && ext_sa_addr && test_kvm_facility(vcpu->kvm, 129)) {
		if (write_guest_abs(vcpu, ext_sa_addr, vcpu->run->s.regs.vrs,
				    512))
			mci.vr = 0;
	} else {
		mci.vr = 0;
	}
	if (!rc && mci.gs && ext_sa_addr && test_kvm_facility(vcpu->kvm, 133)
	    && (lc == 11 || lc == 12)) {
		if (write_guest_abs(vcpu, ext_sa_addr + 1024,
				    &vcpu->run->s.regs.gscb, 32))
			mci.gs = 0;
	} else {
		mci.gs = 0;
	}

	/* General interruption information */
	rc |= put_guest_lc(vcpu, 1, (u8 __user *) __LC_AR_MODE_ID);
	rc |= write_guest_lc(vcpu, __LC_MCK_OLD_PSW,
			     &vcpu->arch.sie_block->gpsw, sizeof(psw_t));
	rc |= read_guest_lc(vcpu, __LC_MCK_NEW_PSW,
			    &vcpu->arch.sie_block->gpsw, sizeof(psw_t));
	rc |= put_guest_lc(vcpu, mci.val, (u64 __user *) __LC_MCCK_CODE);

	/* Register-save areas */
	if (MACHINE_HAS_VX) {
		convert_vx_to_fp(fprs, (__vector128 *) vcpu->run->s.regs.vrs);
		rc |= write_guest_lc(vcpu, __LC_FPREGS_SAVE_AREA, fprs, 128);
	} else {
		rc |= write_guest_lc(vcpu, __LC_FPREGS_SAVE_AREA,
				     vcpu->run->s.regs.fprs, 128);
	}
	rc |= write_guest_lc(vcpu, __LC_GPREGS_SAVE_AREA,
			     vcpu->run->s.regs.gprs, 128);
	rc |= put_guest_lc(vcpu, current->thread.fpu.fpc,
			   (u32 __user *) __LC_FP_CREG_SAVE_AREA);
	rc |= put_guest_lc(vcpu, vcpu->arch.sie_block->todpr,
			   (u32 __user *) __LC_TOD_PROGREG_SAVE_AREA);
	rc |= put_guest_lc(vcpu, kvm_s390_get_cpu_timer(vcpu),
			   (u64 __user *) __LC_CPU_TIMER_SAVE_AREA);
	rc |= put_guest_lc(vcpu, vcpu->arch.sie_block->ckc >> 8,
			   (u64 __user *) __LC_CLOCK_COMP_SAVE_AREA);
	rc |= write_guest_lc(vcpu, __LC_AREGS_SAVE_AREA,
			     &vcpu->run->s.regs.acrs, 64);
	rc |= write_guest_lc(vcpu, __LC_CREGS_SAVE_AREA,
			     &vcpu->arch.sie_block->gcr, 128);

	/* Extended interruption information */
	rc |= put_guest_lc(vcpu, mchk->ext_damage_code,
			   (u32 __user *) __LC_EXT_DAMAGE_CODE);
	rc |= put_guest_lc(vcpu, mchk->failing_storage_address,
			   (u64 __user *) __LC_MCCK_FAIL_STOR_ADDR);
	rc |= write_guest_lc(vcpu, __LC_PSW_SAVE_AREA, &mchk->fixed_logout,
			     sizeof(mchk->fixed_logout));
	return rc ? -EFAULT : 0;
}

static int __must_check __deliver_machine_check(struct kvm_vcpu *vcpu)
{
	struct kvm_s390_float_interrupt *fi = &vcpu->kvm->arch.float_int;
	struct kvm_s390_local_interrupt *li = &vcpu->arch.local_int;
	struct kvm_s390_mchk_info mchk = {};
	int deliver = 0;
	int rc = 0;

	spin_lock(&fi->lock);
	spin_lock(&li->lock);
	if (test_bit(IRQ_PEND_MCHK_EX, &li->pending_irqs) ||
	    test_bit(IRQ_PEND_MCHK_REP, &li->pending_irqs)) {
		/*
		 * If there was an exigent machine check pending, then any
		 * repressible machine checks that might have been pending
		 * are indicated along with it, so always clear bits for
		 * repressible and exigent interrupts
		 */
		mchk = li->irq.mchk;
		clear_bit(IRQ_PEND_MCHK_EX, &li->pending_irqs);
		clear_bit(IRQ_PEND_MCHK_REP, &li->pending_irqs);
		memset(&li->irq.mchk, 0, sizeof(mchk));
		deliver = 1;
	}
	/*
	 * We indicate floating repressible conditions along with
	 * other pending conditions. Channel Report Pending and Channel
	 * Subsystem damage are the only two and and are indicated by
	 * bits in mcic and masked in cr14.
	 */
	if (test_and_clear_bit(IRQ_PEND_MCHK_REP, &fi->pending_irqs)) {
		mchk.mcic |= fi->mchk.mcic;
		mchk.cr14 |= fi->mchk.cr14;
		memset(&fi->mchk, 0, sizeof(mchk));
		deliver = 1;
	}
	spin_unlock(&li->lock);
	spin_unlock(&fi->lock);

	if (deliver) {
		VCPU_EVENT(vcpu, 3, "deliver: machine check mcic 0x%llx",
			   mchk.mcic);
		trace_kvm_s390_deliver_interrupt(vcpu->vcpu_id,
						 KVM_S390_MCHK,
						 mchk.cr14, mchk.mcic);
		rc = __write_machine_check(vcpu, &mchk);
	}
	return rc;
}

static int __must_check __deliver_restart(struct kvm_vcpu *vcpu)
{
	struct kvm_s390_local_interrupt *li = &vcpu->arch.local_int;
	int rc;

	VCPU_EVENT(vcpu, 3, "%s", "deliver: cpu restart");
	vcpu->stat.deliver_restart_signal++;
	trace_kvm_s390_deliver_interrupt(vcpu->vcpu_id, KVM_S390_RESTART, 0, 0);

	rc  = write_guest_lc(vcpu,
			     offsetof(struct lowcore, restart_old_psw),
			     &vcpu->arch.sie_block->gpsw, sizeof(psw_t));
	rc |= read_guest_lc(vcpu, offsetof(struct lowcore, restart_psw),
			    &vcpu->arch.sie_block->gpsw, sizeof(psw_t));
	clear_bit(IRQ_PEND_RESTART, &li->pending_irqs);
	return rc ? -EFAULT : 0;
}

static int __must_check __deliver_set_prefix(struct kvm_vcpu *vcpu)
{
	struct kvm_s390_local_interrupt *li = &vcpu->arch.local_int;
	struct kvm_s390_prefix_info prefix;

	spin_lock(&li->lock);
	prefix = li->irq.prefix;
	li->irq.prefix.address = 0;
	clear_bit(IRQ_PEND_SET_PREFIX, &li->pending_irqs);
	spin_unlock(&li->lock);

	vcpu->stat.deliver_prefix_signal++;
	trace_kvm_s390_deliver_interrupt(vcpu->vcpu_id,
					 KVM_S390_SIGP_SET_PREFIX,
					 prefix.address, 0);

	kvm_s390_set_prefix(vcpu, prefix.address);
	return 0;
}

static int __must_check __deliver_emergency_signal(struct kvm_vcpu *vcpu)
{
	struct kvm_s390_local_interrupt *li = &vcpu->arch.local_int;
	int rc;
	int cpu_addr;

	spin_lock(&li->lock);
	cpu_addr = find_first_bit(li->sigp_emerg_pending, KVM_MAX_VCPUS);
	clear_bit(cpu_addr, li->sigp_emerg_pending);
	if (bitmap_empty(li->sigp_emerg_pending, KVM_MAX_VCPUS))
		clear_bit(IRQ_PEND_EXT_EMERGENCY, &li->pending_irqs);
	spin_unlock(&li->lock);

	VCPU_EVENT(vcpu, 4, "%s", "deliver: sigp emerg");
	vcpu->stat.deliver_emergency_signal++;
	trace_kvm_s390_deliver_interrupt(vcpu->vcpu_id, KVM_S390_INT_EMERGENCY,
					 cpu_addr, 0);

	rc  = put_guest_lc(vcpu, EXT_IRQ_EMERGENCY_SIG,
			   (u16 *)__LC_EXT_INT_CODE);
	rc |= put_guest_lc(vcpu, cpu_addr, (u16 *)__LC_EXT_CPU_ADDR);
	rc |= write_guest_lc(vcpu, __LC_EXT_OLD_PSW,
			     &vcpu->arch.sie_block->gpsw, sizeof(psw_t));
	rc |= read_guest_lc(vcpu, __LC_EXT_NEW_PSW,
			    &vcpu->arch.sie_block->gpsw, sizeof(psw_t));
	return rc ? -EFAULT : 0;
}

static int __must_check __deliver_external_call(struct kvm_vcpu *vcpu)
{
	struct kvm_s390_local_interrupt *li = &vcpu->arch.local_int;
	struct kvm_s390_extcall_info extcall;
	int rc;

	spin_lock(&li->lock);
	extcall = li->irq.extcall;
	li->irq.extcall.code = 0;
	clear_bit(IRQ_PEND_EXT_EXTERNAL, &li->pending_irqs);
	spin_unlock(&li->lock);

	VCPU_EVENT(vcpu, 4, "%s", "deliver: sigp ext call");
	vcpu->stat.deliver_external_call++;
	trace_kvm_s390_deliver_interrupt(vcpu->vcpu_id,
					 KVM_S390_INT_EXTERNAL_CALL,
					 extcall.code, 0);

	rc  = put_guest_lc(vcpu, EXT_IRQ_EXTERNAL_CALL,
			   (u16 *)__LC_EXT_INT_CODE);
	rc |= put_guest_lc(vcpu, extcall.code, (u16 *)__LC_EXT_CPU_ADDR);
	rc |= write_guest_lc(vcpu, __LC_EXT_OLD_PSW,
			     &vcpu->arch.sie_block->gpsw, sizeof(psw_t));
	rc |= read_guest_lc(vcpu, __LC_EXT_NEW_PSW, &vcpu->arch.sie_block->gpsw,
			    sizeof(psw_t));
	return rc ? -EFAULT : 0;
}

static int __must_check __deliver_prog(struct kvm_vcpu *vcpu)
{
	struct kvm_s390_local_interrupt *li = &vcpu->arch.local_int;
	struct kvm_s390_pgm_info pgm_info;
	int rc = 0, nullifying = false;
	u16 ilen;

	spin_lock(&li->lock);
	pgm_info = li->irq.pgm;
	clear_bit(IRQ_PEND_PROG, &li->pending_irqs);
	memset(&li->irq.pgm, 0, sizeof(pgm_info));
	spin_unlock(&li->lock);

	ilen = pgm_info.flags & KVM_S390_PGM_FLAGS_ILC_MASK;
	VCPU_EVENT(vcpu, 3, "deliver: program irq code 0x%x, ilen:%d",
		   pgm_info.code, ilen);
	vcpu->stat.deliver_program_int++;
	trace_kvm_s390_deliver_interrupt(vcpu->vcpu_id, KVM_S390_PROGRAM_INT,
					 pgm_info.code, 0);

	switch (pgm_info.code & ~PGM_PER) {
	case PGM_AFX_TRANSLATION:
	case PGM_ASX_TRANSLATION:
	case PGM_EX_TRANSLATION:
	case PGM_LFX_TRANSLATION:
	case PGM_LSTE_SEQUENCE:
	case PGM_LSX_TRANSLATION:
	case PGM_LX_TRANSLATION:
	case PGM_PRIMARY_AUTHORITY:
	case PGM_SECONDARY_AUTHORITY:
		nullifying = true;
		/* fall through */
	case PGM_SPACE_SWITCH:
		rc = put_guest_lc(vcpu, pgm_info.trans_exc_code,
				  (u64 *)__LC_TRANS_EXC_CODE);
		break;
	case PGM_ALEN_TRANSLATION:
	case PGM_ALE_SEQUENCE:
	case PGM_ASTE_INSTANCE:
	case PGM_ASTE_SEQUENCE:
	case PGM_ASTE_VALIDITY:
	case PGM_EXTENDED_AUTHORITY:
		rc = put_guest_lc(vcpu, pgm_info.exc_access_id,
				  (u8 *)__LC_EXC_ACCESS_ID);
		nullifying = true;
		break;
	case PGM_ASCE_TYPE:
	case PGM_PAGE_TRANSLATION:
	case PGM_REGION_FIRST_TRANS:
	case PGM_REGION_SECOND_TRANS:
	case PGM_REGION_THIRD_TRANS:
	case PGM_SEGMENT_TRANSLATION:
		rc = put_guest_lc(vcpu, pgm_info.trans_exc_code,
				  (u64 *)__LC_TRANS_EXC_CODE);
		rc |= put_guest_lc(vcpu, pgm_info.exc_access_id,
				   (u8 *)__LC_EXC_ACCESS_ID);
		rc |= put_guest_lc(vcpu, pgm_info.op_access_id,
				   (u8 *)__LC_OP_ACCESS_ID);
		nullifying = true;
		break;
	case PGM_MONITOR:
		rc = put_guest_lc(vcpu, pgm_info.mon_class_nr,
				  (u16 *)__LC_MON_CLASS_NR);
		rc |= put_guest_lc(vcpu, pgm_info.mon_code,
				   (u64 *)__LC_MON_CODE);
		break;
	case PGM_VECTOR_PROCESSING:
	case PGM_DATA:
		rc = put_guest_lc(vcpu, pgm_info.data_exc_code,
				  (u32 *)__LC_DATA_EXC_CODE);
		break;
	case PGM_PROTECTION:
		rc = put_guest_lc(vcpu, pgm_info.trans_exc_code,
				  (u64 *)__LC_TRANS_EXC_CODE);
		rc |= put_guest_lc(vcpu, pgm_info.exc_access_id,
				   (u8 *)__LC_EXC_ACCESS_ID);
		break;
	case PGM_STACK_FULL:
	case PGM_STACK_EMPTY:
	case PGM_STACK_SPECIFICATION:
	case PGM_STACK_TYPE:
	case PGM_STACK_OPERATION:
	case PGM_TRACE_TABEL:
	case PGM_CRYPTO_OPERATION:
		nullifying = true;
		break;
	}

	if (pgm_info.code & PGM_PER) {
		rc |= put_guest_lc(vcpu, pgm_info.per_code,
				   (u8 *) __LC_PER_CODE);
		rc |= put_guest_lc(vcpu, pgm_info.per_atmid,
				   (u8 *)__LC_PER_ATMID);
		rc |= put_guest_lc(vcpu, pgm_info.per_address,
				   (u64 *) __LC_PER_ADDRESS);
		rc |= put_guest_lc(vcpu, pgm_info.per_access_id,
				   (u8 *) __LC_PER_ACCESS_ID);
	}

	if (nullifying && !(pgm_info.flags & KVM_S390_PGM_FLAGS_NO_REWIND))
		kvm_s390_rewind_psw(vcpu, ilen);

	/* bit 1+2 of the target are the ilc, so we can directly use ilen */
	rc |= put_guest_lc(vcpu, ilen, (u16 *) __LC_PGM_ILC);
	rc |= put_guest_lc(vcpu, vcpu->arch.sie_block->gbea,
				 (u64 *) __LC_LAST_BREAK);
	rc |= put_guest_lc(vcpu, pgm_info.code,
			   (u16 *)__LC_PGM_INT_CODE);
	rc |= write_guest_lc(vcpu, __LC_PGM_OLD_PSW,
			     &vcpu->arch.sie_block->gpsw, sizeof(psw_t));
	rc |= read_guest_lc(vcpu, __LC_PGM_NEW_PSW,
			    &vcpu->arch.sie_block->gpsw, sizeof(psw_t));
	return rc ? -EFAULT : 0;
}

static int __must_check __deliver_service(struct kvm_vcpu *vcpu)
{
	struct kvm_s390_float_interrupt *fi = &vcpu->kvm->arch.float_int;
	struct kvm_s390_ext_info ext;
	int rc = 0;

	spin_lock(&fi->lock);
	if (!(test_bit(IRQ_PEND_EXT_SERVICE, &fi->pending_irqs))) {
		spin_unlock(&fi->lock);
		return 0;
	}
	ext = fi->srv_signal;
	memset(&fi->srv_signal, 0, sizeof(ext));
	clear_bit(IRQ_PEND_EXT_SERVICE, &fi->pending_irqs);
	spin_unlock(&fi->lock);

	VCPU_EVENT(vcpu, 4, "deliver: sclp parameter 0x%x",
		   ext.ext_params);
	vcpu->stat.deliver_service_signal++;
	trace_kvm_s390_deliver_interrupt(vcpu->vcpu_id, KVM_S390_INT_SERVICE,
					 ext.ext_params, 0);

	rc  = put_guest_lc(vcpu, EXT_IRQ_SERVICE_SIG, (u16 *)__LC_EXT_INT_CODE);
	rc |= put_guest_lc(vcpu, 0, (u16 *)__LC_EXT_CPU_ADDR);
	rc |= write_guest_lc(vcpu, __LC_EXT_OLD_PSW,
			     &vcpu->arch.sie_block->gpsw, sizeof(psw_t));
	rc |= read_guest_lc(vcpu, __LC_EXT_NEW_PSW,
			    &vcpu->arch.sie_block->gpsw, sizeof(psw_t));
	rc |= put_guest_lc(vcpu, ext.ext_params,
			   (u32 *)__LC_EXT_PARAMS);

	return rc ? -EFAULT : 0;
}

static int __must_check __deliver_pfault_done(struct kvm_vcpu *vcpu)
{
	struct kvm_s390_float_interrupt *fi = &vcpu->kvm->arch.float_int;
	struct kvm_s390_interrupt_info *inti;
	int rc = 0;

	spin_lock(&fi->lock);
	inti = list_first_entry_or_null(&fi->lists[FIRQ_LIST_PFAULT],
					struct kvm_s390_interrupt_info,
					list);
	if (inti) {
		list_del(&inti->list);
		fi->counters[FIRQ_CNTR_PFAULT] -= 1;
	}
	if (list_empty(&fi->lists[FIRQ_LIST_PFAULT]))
		clear_bit(IRQ_PEND_PFAULT_DONE, &fi->pending_irqs);
	spin_unlock(&fi->lock);

	if (inti) {
		trace_kvm_s390_deliver_interrupt(vcpu->vcpu_id,
						 KVM_S390_INT_PFAULT_DONE, 0,
						 inti->ext.ext_params2);
		VCPU_EVENT(vcpu, 4, "deliver: pfault done token 0x%llx",
			   inti->ext.ext_params2);

		rc  = put_guest_lc(vcpu, EXT_IRQ_CP_SERVICE,
				(u16 *)__LC_EXT_INT_CODE);
		rc |= put_guest_lc(vcpu, PFAULT_DONE,
				(u16 *)__LC_EXT_CPU_ADDR);
		rc |= write_guest_lc(vcpu, __LC_EXT_OLD_PSW,
				&vcpu->arch.sie_block->gpsw,
				sizeof(psw_t));
		rc |= read_guest_lc(vcpu, __LC_EXT_NEW_PSW,
				&vcpu->arch.sie_block->gpsw,
				sizeof(psw_t));
		rc |= put_guest_lc(vcpu, inti->ext.ext_params2,
				(u64 *)__LC_EXT_PARAMS2);
		kfree(inti);
	}
	return rc ? -EFAULT : 0;
}

static int __must_check __deliver_virtio(struct kvm_vcpu *vcpu)
{
	struct kvm_s390_float_interrupt *fi = &vcpu->kvm->arch.float_int;
	struct kvm_s390_interrupt_info *inti;
	int rc = 0;

	spin_lock(&fi->lock);
	inti = list_first_entry_or_null(&fi->lists[FIRQ_LIST_VIRTIO],
					struct kvm_s390_interrupt_info,
					list);
	if (inti) {
		VCPU_EVENT(vcpu, 4,
			   "deliver: virtio parm: 0x%x,parm64: 0x%llx",
			   inti->ext.ext_params, inti->ext.ext_params2);
		vcpu->stat.deliver_virtio_interrupt++;
		trace_kvm_s390_deliver_interrupt(vcpu->vcpu_id,
				inti->type,
				inti->ext.ext_params,
				inti->ext.ext_params2);
		list_del(&inti->list);
		fi->counters[FIRQ_CNTR_VIRTIO] -= 1;
	}
	if (list_empty(&fi->lists[FIRQ_LIST_VIRTIO]))
		clear_bit(IRQ_PEND_VIRTIO, &fi->pending_irqs);
	spin_unlock(&fi->lock);

	if (inti) {
		rc  = put_guest_lc(vcpu, EXT_IRQ_CP_SERVICE,
				(u16 *)__LC_EXT_INT_CODE);
		rc |= put_guest_lc(vcpu, VIRTIO_PARAM,
				(u16 *)__LC_EXT_CPU_ADDR);
		rc |= write_guest_lc(vcpu, __LC_EXT_OLD_PSW,
				&vcpu->arch.sie_block->gpsw,
				sizeof(psw_t));
		rc |= read_guest_lc(vcpu, __LC_EXT_NEW_PSW,
				&vcpu->arch.sie_block->gpsw,
				sizeof(psw_t));
		rc |= put_guest_lc(vcpu, inti->ext.ext_params,
				(u32 *)__LC_EXT_PARAMS);
		rc |= put_guest_lc(vcpu, inti->ext.ext_params2,
				(u64 *)__LC_EXT_PARAMS2);
		kfree(inti);
	}
	return rc ? -EFAULT : 0;
}

static int __must_check __deliver_io(struct kvm_vcpu *vcpu,
				     unsigned long irq_type)
{
	struct list_head *isc_list;
	struct kvm_s390_float_interrupt *fi;
	struct kvm_s390_interrupt_info *inti = NULL;
	int rc = 0;

	fi = &vcpu->kvm->arch.float_int;

	spin_lock(&fi->lock);
	isc_list = &fi->lists[irq_type - IRQ_PEND_IO_ISC_0];
	inti = list_first_entry_or_null(isc_list,
					struct kvm_s390_interrupt_info,
					list);
	if (inti) {
		if (inti->type & KVM_S390_INT_IO_AI_MASK)
			VCPU_EVENT(vcpu, 4, "%s", "deliver: I/O (AI)");
		else
			VCPU_EVENT(vcpu, 4, "deliver: I/O %x ss %x schid %04x",
			inti->io.subchannel_id >> 8,
			inti->io.subchannel_id >> 1 & 0x3,
			inti->io.subchannel_nr);

		vcpu->stat.deliver_io_int++;
		trace_kvm_s390_deliver_interrupt(vcpu->vcpu_id,
				inti->type,
				((__u32)inti->io.subchannel_id << 16) |
				inti->io.subchannel_nr,
				((__u64)inti->io.io_int_parm << 32) |
				inti->io.io_int_word);
		list_del(&inti->list);
		fi->counters[FIRQ_CNTR_IO] -= 1;
	}
	if (list_empty(isc_list))
		clear_bit(irq_type, &fi->pending_irqs);
	spin_unlock(&fi->lock);

	if (inti) {
		rc  = put_guest_lc(vcpu, inti->io.subchannel_id,
				(u16 *)__LC_SUBCHANNEL_ID);
		rc |= put_guest_lc(vcpu, inti->io.subchannel_nr,
				(u16 *)__LC_SUBCHANNEL_NR);
		rc |= put_guest_lc(vcpu, inti->io.io_int_parm,
				(u32 *)__LC_IO_INT_PARM);
		rc |= put_guest_lc(vcpu, inti->io.io_int_word,
				(u32 *)__LC_IO_INT_WORD);
		rc |= write_guest_lc(vcpu, __LC_IO_OLD_PSW,
				&vcpu->arch.sie_block->gpsw,
				sizeof(psw_t));
		rc |= read_guest_lc(vcpu, __LC_IO_NEW_PSW,
				&vcpu->arch.sie_block->gpsw,
				sizeof(psw_t));
		kfree(inti);
	}

	return rc ? -EFAULT : 0;
}

typedef int (*deliver_irq_t)(struct kvm_vcpu *vcpu);

static const deliver_irq_t deliver_irq_funcs[] = {
	[IRQ_PEND_MCHK_EX]        = __deliver_machine_check,
	[IRQ_PEND_MCHK_REP]       = __deliver_machine_check,
	[IRQ_PEND_PROG]           = __deliver_prog,
	[IRQ_PEND_EXT_EMERGENCY]  = __deliver_emergency_signal,
	[IRQ_PEND_EXT_EXTERNAL]   = __deliver_external_call,
	[IRQ_PEND_EXT_CLOCK_COMP] = __deliver_ckc,
	[IRQ_PEND_EXT_CPU_TIMER]  = __deliver_cpu_timer,
	[IRQ_PEND_RESTART]        = __deliver_restart,
	[IRQ_PEND_SET_PREFIX]     = __deliver_set_prefix,
	[IRQ_PEND_PFAULT_INIT]    = __deliver_pfault_init,
	[IRQ_PEND_EXT_SERVICE]    = __deliver_service,
	[IRQ_PEND_PFAULT_DONE]    = __deliver_pfault_done,
	[IRQ_PEND_VIRTIO]         = __deliver_virtio,
};

/* Check whether an external call is pending (deliverable or not) */
int kvm_s390_ext_call_pending(struct kvm_vcpu *vcpu)
{
	struct kvm_s390_local_interrupt *li = &vcpu->arch.local_int;

	if (!sclp.has_sigpif)
		return test_bit(IRQ_PEND_EXT_EXTERNAL, &li->pending_irqs);

	return sca_ext_call_pending(vcpu, NULL);
}

int kvm_s390_vcpu_has_irq(struct kvm_vcpu *vcpu, int exclude_stop)
{
	if (deliverable_irqs(vcpu))
		return 1;

	if (kvm_cpu_has_pending_timer(vcpu))
		return 1;

	/* external call pending and deliverable */
	if (kvm_s390_ext_call_pending(vcpu) &&
	    !psw_extint_disabled(vcpu) &&
	    (vcpu->arch.sie_block->gcr[0] & 0x2000ul))
		return 1;

	if (!exclude_stop && kvm_s390_is_stop_irq_pending(vcpu))
		return 1;
	return 0;
}

int kvm_cpu_has_pending_timer(struct kvm_vcpu *vcpu)
{
	return ckc_irq_pending(vcpu) || cpu_timer_irq_pending(vcpu);
}

static u64 __calculate_sltime(struct kvm_vcpu *vcpu)
{
	u64 now, cputm, sltime = 0;

	if (ckc_interrupts_enabled(vcpu)) {
		now = kvm_s390_get_tod_clock_fast(vcpu->kvm);
		sltime = tod_to_ns(vcpu->arch.sie_block->ckc - now);
		/* already expired or overflow? */
		if (!sltime || vcpu->arch.sie_block->ckc <= now)
			return 0;
		if (cpu_timer_interrupts_enabled(vcpu)) {
			cputm = kvm_s390_get_cpu_timer(vcpu);
			/* already expired? */
			if (cputm >> 63)
				return 0;
			return min(sltime, tod_to_ns(cputm));
		}
	} else if (cpu_timer_interrupts_enabled(vcpu)) {
		sltime = kvm_s390_get_cpu_timer(vcpu);
		/* already expired? */
		if (sltime >> 63)
			return 0;
	}
	return sltime;
}

int kvm_s390_handle_wait(struct kvm_vcpu *vcpu)
{
	u64 sltime;

	vcpu->stat.exit_wait_state++;

	/* fast path */
	if (kvm_arch_vcpu_runnable(vcpu))
		return 0;

	if (psw_interrupts_disabled(vcpu)) {
		VCPU_EVENT(vcpu, 3, "%s", "disabled wait");
		return -EOPNOTSUPP; /* disabled wait */
	}

	if (!ckc_interrupts_enabled(vcpu) &&
	    !cpu_timer_interrupts_enabled(vcpu)) {
		VCPU_EVENT(vcpu, 3, "%s", "enabled wait w/o timer");
		__set_cpu_idle(vcpu);
		goto no_timer;
	}

	sltime = __calculate_sltime(vcpu);
	if (!sltime)
		return 0;

	__set_cpu_idle(vcpu);
	hrtimer_start(&vcpu->arch.ckc_timer, sltime, HRTIMER_MODE_REL);
	VCPU_EVENT(vcpu, 4, "enabled wait: %llu ns", sltime);
no_timer:
	srcu_read_unlock(&vcpu->kvm->srcu, vcpu->srcu_idx);
	kvm_vcpu_block(vcpu);
	__unset_cpu_idle(vcpu);
	vcpu->srcu_idx = srcu_read_lock(&vcpu->kvm->srcu);

	hrtimer_cancel(&vcpu->arch.ckc_timer);
	return 0;
}

void kvm_s390_vcpu_wakeup(struct kvm_vcpu *vcpu)
{
	/*
	 * We cannot move this into the if, as the CPU might be already
	 * in kvm_vcpu_block without having the waitqueue set (polling)
	 */
	vcpu->valid_wakeup = true;
	if (swait_active(&vcpu->wq)) {
		/*
		 * The vcpu gave up the cpu voluntarily, mark it as a good
		 * yield-candidate.
		 */
		vcpu->preempted = true;
		swake_up(&vcpu->wq);
		vcpu->stat.halt_wakeup++;
	}
	/*
	 * The VCPU might not be sleeping but is executing the VSIE. Let's
	 * kick it, so it leaves the SIE to process the request.
	 */
	kvm_s390_vsie_kick(vcpu);
}

enum hrtimer_restart kvm_s390_idle_wakeup(struct hrtimer *timer)
{
	struct kvm_vcpu *vcpu;
	u64 sltime;

	vcpu = container_of(timer, struct kvm_vcpu, arch.ckc_timer);
	sltime = __calculate_sltime(vcpu);

	/*
	 * If the monotonic clock runs faster than the tod clock we might be
	 * woken up too early and have to go back to sleep to avoid deadlocks.
	 */
	if (sltime && hrtimer_forward_now(timer, ns_to_ktime(sltime)))
		return HRTIMER_RESTART;
	kvm_s390_vcpu_wakeup(vcpu);
	return HRTIMER_NORESTART;
}

void kvm_s390_clear_local_irqs(struct kvm_vcpu *vcpu)
{
	struct kvm_s390_local_interrupt *li = &vcpu->arch.local_int;

	spin_lock(&li->lock);
	li->pending_irqs = 0;
	bitmap_zero(li->sigp_emerg_pending, KVM_MAX_VCPUS);
	memset(&li->irq, 0, sizeof(li->irq));
	spin_unlock(&li->lock);

	sca_clear_ext_call(vcpu);
}

int __must_check kvm_s390_deliver_pending_interrupts(struct kvm_vcpu *vcpu)
{
	struct kvm_s390_local_interrupt *li = &vcpu->arch.local_int;
	deliver_irq_t func;
	int rc = 0;
	unsigned long irq_type;
	unsigned long irqs;

	__reset_intercept_indicators(vcpu);

	/* pending ckc conditions might have been invalidated */
	clear_bit(IRQ_PEND_EXT_CLOCK_COMP, &li->pending_irqs);
	if (ckc_irq_pending(vcpu))
		set_bit(IRQ_PEND_EXT_CLOCK_COMP, &li->pending_irqs);

	/* pending cpu timer conditions might have been invalidated */
	clear_bit(IRQ_PEND_EXT_CPU_TIMER, &li->pending_irqs);
	if (cpu_timer_irq_pending(vcpu))
		set_bit(IRQ_PEND_EXT_CPU_TIMER, &li->pending_irqs);

	while ((irqs = deliverable_irqs(vcpu)) && !rc) {
		/* bits are in the order of interrupt priority */
		irq_type = find_first_bit(&irqs, IRQ_PEND_COUNT);
		if (is_ioirq(irq_type)) {
			rc = __deliver_io(vcpu, irq_type);
		} else {
			func = deliver_irq_funcs[irq_type];
			if (!func) {
				WARN_ON_ONCE(func == NULL);
				clear_bit(irq_type, &li->pending_irqs);
				continue;
			}
			rc = func(vcpu);
		}
	}

	set_intercept_indicators(vcpu);

	return rc;
}

static int __inject_prog(struct kvm_vcpu *vcpu, struct kvm_s390_irq *irq)
{
	struct kvm_s390_local_interrupt *li = &vcpu->arch.local_int;

	VCPU_EVENT(vcpu, 3, "inject: program irq code 0x%x", irq->u.pgm.code);
	trace_kvm_s390_inject_vcpu(vcpu->vcpu_id, KVM_S390_PROGRAM_INT,
				   irq->u.pgm.code, 0);

	if (!(irq->u.pgm.flags & KVM_S390_PGM_FLAGS_ILC_VALID)) {
		/* auto detection if no valid ILC was given */
		irq->u.pgm.flags &= ~KVM_S390_PGM_FLAGS_ILC_MASK;
		irq->u.pgm.flags |= kvm_s390_get_ilen(vcpu);
		irq->u.pgm.flags |= KVM_S390_PGM_FLAGS_ILC_VALID;
	}

	if (irq->u.pgm.code == PGM_PER) {
		li->irq.pgm.code |= PGM_PER;
		li->irq.pgm.flags = irq->u.pgm.flags;
		/* only modify PER related information */
		li->irq.pgm.per_address = irq->u.pgm.per_address;
		li->irq.pgm.per_code = irq->u.pgm.per_code;
		li->irq.pgm.per_atmid = irq->u.pgm.per_atmid;
		li->irq.pgm.per_access_id = irq->u.pgm.per_access_id;
	} else if (!(irq->u.pgm.code & PGM_PER)) {
		li->irq.pgm.code = (li->irq.pgm.code & PGM_PER) |
				   irq->u.pgm.code;
		li->irq.pgm.flags = irq->u.pgm.flags;
		/* only modify non-PER information */
		li->irq.pgm.trans_exc_code = irq->u.pgm.trans_exc_code;
		li->irq.pgm.mon_code = irq->u.pgm.mon_code;
		li->irq.pgm.data_exc_code = irq->u.pgm.data_exc_code;
		li->irq.pgm.mon_class_nr = irq->u.pgm.mon_class_nr;
		li->irq.pgm.exc_access_id = irq->u.pgm.exc_access_id;
		li->irq.pgm.op_access_id = irq->u.pgm.op_access_id;
	} else {
		li->irq.pgm = irq->u.pgm;
	}
	set_bit(IRQ_PEND_PROG, &li->pending_irqs);
	return 0;
}

static int __inject_pfault_init(struct kvm_vcpu *vcpu, struct kvm_s390_irq *irq)
{
	struct kvm_s390_local_interrupt *li = &vcpu->arch.local_int;

	VCPU_EVENT(vcpu, 4, "inject: pfault init parameter block at 0x%llx",
		   irq->u.ext.ext_params2);
	trace_kvm_s390_inject_vcpu(vcpu->vcpu_id, KVM_S390_INT_PFAULT_INIT,
				   irq->u.ext.ext_params,
				   irq->u.ext.ext_params2);

	li->irq.ext = irq->u.ext;
	set_bit(IRQ_PEND_PFAULT_INIT, &li->pending_irqs);
	atomic_or(CPUSTAT_EXT_INT, li->cpuflags);
	return 0;
}

static int __inject_extcall(struct kvm_vcpu *vcpu, struct kvm_s390_irq *irq)
{
	struct kvm_s390_local_interrupt *li = &vcpu->arch.local_int;
	struct kvm_s390_extcall_info *extcall = &li->irq.extcall;
	uint16_t src_id = irq->u.extcall.code;

	VCPU_EVENT(vcpu, 4, "inject: external call source-cpu:%u",
		   src_id);
	trace_kvm_s390_inject_vcpu(vcpu->vcpu_id, KVM_S390_INT_EXTERNAL_CALL,
				   src_id, 0);

	/* sending vcpu invalid */
	if (kvm_get_vcpu_by_id(vcpu->kvm, src_id) == NULL)
		return -EINVAL;

	if (sclp.has_sigpif)
		return sca_inject_ext_call(vcpu, src_id);

	if (test_and_set_bit(IRQ_PEND_EXT_EXTERNAL, &li->pending_irqs))
		return -EBUSY;
	*extcall = irq->u.extcall;
	atomic_or(CPUSTAT_EXT_INT, li->cpuflags);
	return 0;
}

static int __inject_set_prefix(struct kvm_vcpu *vcpu, struct kvm_s390_irq *irq)
{
	struct kvm_s390_local_interrupt *li = &vcpu->arch.local_int;
	struct kvm_s390_prefix_info *prefix = &li->irq.prefix;

	VCPU_EVENT(vcpu, 3, "inject: set prefix to %x",
		   irq->u.prefix.address);
	trace_kvm_s390_inject_vcpu(vcpu->vcpu_id, KVM_S390_SIGP_SET_PREFIX,
				   irq->u.prefix.address, 0);

	if (!is_vcpu_stopped(vcpu))
		return -EBUSY;

	*prefix = irq->u.prefix;
	set_bit(IRQ_PEND_SET_PREFIX, &li->pending_irqs);
	return 0;
}

#define KVM_S390_STOP_SUPP_FLAGS (KVM_S390_STOP_FLAG_STORE_STATUS)
static int __inject_sigp_stop(struct kvm_vcpu *vcpu, struct kvm_s390_irq *irq)
{
	struct kvm_s390_local_interrupt *li = &vcpu->arch.local_int;
	struct kvm_s390_stop_info *stop = &li->irq.stop;
	int rc = 0;

	trace_kvm_s390_inject_vcpu(vcpu->vcpu_id, KVM_S390_SIGP_STOP, 0, 0);

	if (irq->u.stop.flags & ~KVM_S390_STOP_SUPP_FLAGS)
		return -EINVAL;

	if (is_vcpu_stopped(vcpu)) {
		if (irq->u.stop.flags & KVM_S390_STOP_FLAG_STORE_STATUS)
			rc = kvm_s390_store_status_unloaded(vcpu,
						KVM_S390_STORE_STATUS_NOADDR);
		return rc;
	}

	if (test_and_set_bit(IRQ_PEND_SIGP_STOP, &li->pending_irqs))
		return -EBUSY;
	stop->flags = irq->u.stop.flags;
	__set_cpuflag(vcpu, CPUSTAT_STOP_INT);
	return 0;
}

static int __inject_sigp_restart(struct kvm_vcpu *vcpu,
				 struct kvm_s390_irq *irq)
{
	struct kvm_s390_local_interrupt *li = &vcpu->arch.local_int;

	VCPU_EVENT(vcpu, 3, "%s", "inject: restart int");
	trace_kvm_s390_inject_vcpu(vcpu->vcpu_id, KVM_S390_RESTART, 0, 0);

	set_bit(IRQ_PEND_RESTART, &li->pending_irqs);
	return 0;
}

static int __inject_sigp_emergency(struct kvm_vcpu *vcpu,
				   struct kvm_s390_irq *irq)
{
	struct kvm_s390_local_interrupt *li = &vcpu->arch.local_int;

	VCPU_EVENT(vcpu, 4, "inject: emergency from cpu %u",
		   irq->u.emerg.code);
	trace_kvm_s390_inject_vcpu(vcpu->vcpu_id, KVM_S390_INT_EMERGENCY,
				   irq->u.emerg.code, 0);

	/* sending vcpu invalid */
	if (kvm_get_vcpu_by_id(vcpu->kvm, irq->u.emerg.code) == NULL)
		return -EINVAL;

	set_bit(irq->u.emerg.code, li->sigp_emerg_pending);
	set_bit(IRQ_PEND_EXT_EMERGENCY, &li->pending_irqs);
	atomic_or(CPUSTAT_EXT_INT, li->cpuflags);
	return 0;
}

static int __inject_mchk(struct kvm_vcpu *vcpu, struct kvm_s390_irq *irq)
{
	struct kvm_s390_local_interrupt *li = &vcpu->arch.local_int;
	struct kvm_s390_mchk_info *mchk = &li->irq.mchk;

	VCPU_EVENT(vcpu, 3, "inject: machine check mcic 0x%llx",
		   irq->u.mchk.mcic);
	trace_kvm_s390_inject_vcpu(vcpu->vcpu_id, KVM_S390_MCHK, 0,
				   irq->u.mchk.mcic);

	/*
	 * Because repressible machine checks can be indicated along with
	 * exigent machine checks (PoP, Chapter 11, Interruption action)
	 * we need to combine cr14, mcic and external damage code.
	 * Failing storage address and the logout area should not be or'ed
	 * together, we just indicate the last occurrence of the corresponding
	 * machine check
	 */
	mchk->cr14 |= irq->u.mchk.cr14;
	mchk->mcic |= irq->u.mchk.mcic;
	mchk->ext_damage_code |= irq->u.mchk.ext_damage_code;
	mchk->failing_storage_address = irq->u.mchk.failing_storage_address;
	memcpy(&mchk->fixed_logout, &irq->u.mchk.fixed_logout,
	       sizeof(mchk->fixed_logout));
	if (mchk->mcic & MCHK_EX_MASK)
		set_bit(IRQ_PEND_MCHK_EX, &li->pending_irqs);
	else if (mchk->mcic & MCHK_REP_MASK)
		set_bit(IRQ_PEND_MCHK_REP,  &li->pending_irqs);
	return 0;
}

static int __inject_ckc(struct kvm_vcpu *vcpu)
{
	struct kvm_s390_local_interrupt *li = &vcpu->arch.local_int;

	VCPU_EVENT(vcpu, 3, "%s", "inject: clock comparator external");
	trace_kvm_s390_inject_vcpu(vcpu->vcpu_id, KVM_S390_INT_CLOCK_COMP,
				   0, 0);

	set_bit(IRQ_PEND_EXT_CLOCK_COMP, &li->pending_irqs);
	atomic_or(CPUSTAT_EXT_INT, li->cpuflags);
	return 0;
}

static int __inject_cpu_timer(struct kvm_vcpu *vcpu)
{
	struct kvm_s390_local_interrupt *li = &vcpu->arch.local_int;

	VCPU_EVENT(vcpu, 3, "%s", "inject: cpu timer external");
	trace_kvm_s390_inject_vcpu(vcpu->vcpu_id, KVM_S390_INT_CPU_TIMER,
				   0, 0);

	set_bit(IRQ_PEND_EXT_CPU_TIMER, &li->pending_irqs);
	atomic_or(CPUSTAT_EXT_INT, li->cpuflags);
	return 0;
}

static struct kvm_s390_interrupt_info *get_io_int(struct kvm *kvm,
						  int isc, u32 schid)
{
	struct kvm_s390_float_interrupt *fi = &kvm->arch.float_int;
	struct list_head *isc_list = &fi->lists[FIRQ_LIST_IO_ISC_0 + isc];
	struct kvm_s390_interrupt_info *iter;
	u16 id = (schid & 0xffff0000U) >> 16;
	u16 nr = schid & 0x0000ffffU;

	spin_lock(&fi->lock);
	list_for_each_entry(iter, isc_list, list) {
		if (schid && (id != iter->io.subchannel_id ||
			      nr != iter->io.subchannel_nr))
			continue;
		/* found an appropriate entry */
		list_del_init(&iter->list);
		fi->counters[FIRQ_CNTR_IO] -= 1;
		if (list_empty(isc_list))
			clear_bit(IRQ_PEND_IO_ISC_0 + isc, &fi->pending_irqs);
		spin_unlock(&fi->lock);
		return iter;
	}
	spin_unlock(&fi->lock);
	return NULL;
}

/*
 * Dequeue and return an I/O interrupt matching any of the interruption
 * subclasses as designated by the isc mask in cr6 and the schid (if != 0).
 */
struct kvm_s390_interrupt_info *kvm_s390_get_io_int(struct kvm *kvm,
						    u64 isc_mask, u32 schid)
{
	struct kvm_s390_interrupt_info *inti = NULL;
	int isc;

	for (isc = 0; isc <= MAX_ISC && !inti; isc++) {
		if (isc_mask & isc_to_isc_bits(isc))
			inti = get_io_int(kvm, isc, schid);
	}
	return inti;
}

#define SCCB_MASK 0xFFFFFFF8
#define SCCB_EVENT_PENDING 0x3

static int __inject_service(struct kvm *kvm,
			     struct kvm_s390_interrupt_info *inti)
{
	struct kvm_s390_float_interrupt *fi = &kvm->arch.float_int;

	spin_lock(&fi->lock);
	fi->srv_signal.ext_params |= inti->ext.ext_params & SCCB_EVENT_PENDING;
	/*
	 * Early versions of the QEMU s390 bios will inject several
	 * service interrupts after another without handling a
	 * condition code indicating busy.
	 * We will silently ignore those superfluous sccb values.
	 * A future version of QEMU will take care of serialization
	 * of servc requests
	 */
	if (fi->srv_signal.ext_params & SCCB_MASK)
		goto out;
	fi->srv_signal.ext_params |= inti->ext.ext_params & SCCB_MASK;
	set_bit(IRQ_PEND_EXT_SERVICE, &fi->pending_irqs);
out:
	spin_unlock(&fi->lock);
	kfree(inti);
	return 0;
}

static int __inject_virtio(struct kvm *kvm,
			    struct kvm_s390_interrupt_info *inti)
{
	struct kvm_s390_float_interrupt *fi = &kvm->arch.float_int;

	spin_lock(&fi->lock);
	if (fi->counters[FIRQ_CNTR_VIRTIO] >= KVM_S390_MAX_VIRTIO_IRQS) {
		spin_unlock(&fi->lock);
		return -EBUSY;
	}
	fi->counters[FIRQ_CNTR_VIRTIO] += 1;
	list_add_tail(&inti->list, &fi->lists[FIRQ_LIST_VIRTIO]);
	set_bit(IRQ_PEND_VIRTIO, &fi->pending_irqs);
	spin_unlock(&fi->lock);
	return 0;
}

static int __inject_pfault_done(struct kvm *kvm,
				 struct kvm_s390_interrupt_info *inti)
{
	struct kvm_s390_float_interrupt *fi = &kvm->arch.float_int;

	spin_lock(&fi->lock);
	if (fi->counters[FIRQ_CNTR_PFAULT] >=
		(ASYNC_PF_PER_VCPU * KVM_MAX_VCPUS)) {
		spin_unlock(&fi->lock);
		return -EBUSY;
	}
	fi->counters[FIRQ_CNTR_PFAULT] += 1;
	list_add_tail(&inti->list, &fi->lists[FIRQ_LIST_PFAULT]);
	set_bit(IRQ_PEND_PFAULT_DONE, &fi->pending_irqs);
	spin_unlock(&fi->lock);
	return 0;
}

#define CR_PENDING_SUBCLASS 28
static int __inject_float_mchk(struct kvm *kvm,
				struct kvm_s390_interrupt_info *inti)
{
	struct kvm_s390_float_interrupt *fi = &kvm->arch.float_int;

	spin_lock(&fi->lock);
	fi->mchk.cr14 |= inti->mchk.cr14 & (1UL << CR_PENDING_SUBCLASS);
	fi->mchk.mcic |= inti->mchk.mcic;
	set_bit(IRQ_PEND_MCHK_REP, &fi->pending_irqs);
	spin_unlock(&fi->lock);
	kfree(inti);
	return 0;
}

static int __inject_io(struct kvm *kvm, struct kvm_s390_interrupt_info *inti)
{
	struct kvm_s390_float_interrupt *fi;
	struct list_head *list;
	int isc;

	fi = &kvm->arch.float_int;
	spin_lock(&fi->lock);
	if (fi->counters[FIRQ_CNTR_IO] >= KVM_S390_MAX_FLOAT_IRQS) {
		spin_unlock(&fi->lock);
		return -EBUSY;
	}
	fi->counters[FIRQ_CNTR_IO] += 1;

	if (inti->type & KVM_S390_INT_IO_AI_MASK)
		VM_EVENT(kvm, 4, "%s", "inject: I/O (AI)");
	else
		VM_EVENT(kvm, 4, "inject: I/O %x ss %x schid %04x",
			inti->io.subchannel_id >> 8,
			inti->io.subchannel_id >> 1 & 0x3,
			inti->io.subchannel_nr);
	isc = int_word_to_isc(inti->io.io_int_word);
	list = &fi->lists[FIRQ_LIST_IO_ISC_0 + isc];
	list_add_tail(&inti->list, list);
	set_bit(IRQ_PEND_IO_ISC_0 + isc, &fi->pending_irqs);
	spin_unlock(&fi->lock);
	return 0;
}

/*
 * Find a destination VCPU for a floating irq and kick it.
 */
static void __floating_irq_kick(struct kvm *kvm, u64 type)
{
	struct kvm_s390_float_interrupt *fi = &kvm->arch.float_int;
	struct kvm_s390_local_interrupt *li;
	struct kvm_vcpu *dst_vcpu;
	int sigcpu, online_vcpus, nr_tries = 0;

	online_vcpus = atomic_read(&kvm->online_vcpus);
	if (!online_vcpus)
		return;

	/* find idle VCPUs first, then round robin */
	sigcpu = find_first_bit(fi->idle_mask, online_vcpus);
	if (sigcpu == online_vcpus) {
		do {
			sigcpu = fi->next_rr_cpu;
			fi->next_rr_cpu = (fi->next_rr_cpu + 1) % online_vcpus;
			/* avoid endless loops if all vcpus are stopped */
			if (nr_tries++ >= online_vcpus)
				return;
		} while (is_vcpu_stopped(kvm_get_vcpu(kvm, sigcpu)));
	}
	dst_vcpu = kvm_get_vcpu(kvm, sigcpu);

	/* make the VCPU drop out of the SIE, or wake it up if sleeping */
	li = &dst_vcpu->arch.local_int;
	spin_lock(&li->lock);
	switch (type) {
	case KVM_S390_MCHK:
		atomic_or(CPUSTAT_STOP_INT, li->cpuflags);
		break;
	case KVM_S390_INT_IO_MIN...KVM_S390_INT_IO_MAX:
		atomic_or(CPUSTAT_IO_INT, li->cpuflags);
		break;
	default:
		atomic_or(CPUSTAT_EXT_INT, li->cpuflags);
		break;
	}
	spin_unlock(&li->lock);
	kvm_s390_vcpu_wakeup(dst_vcpu);
}

static int __inject_vm(struct kvm *kvm, struct kvm_s390_interrupt_info *inti)
{
	u64 type = READ_ONCE(inti->type);
	int rc;

	switch (type) {
	case KVM_S390_MCHK:
		rc = __inject_float_mchk(kvm, inti);
		break;
	case KVM_S390_INT_VIRTIO:
		rc = __inject_virtio(kvm, inti);
		break;
	case KVM_S390_INT_SERVICE:
		rc = __inject_service(kvm, inti);
		break;
	case KVM_S390_INT_PFAULT_DONE:
		rc = __inject_pfault_done(kvm, inti);
		break;
	case KVM_S390_INT_IO_MIN...KVM_S390_INT_IO_MAX:
		rc = __inject_io(kvm, inti);
		break;
	default:
		rc = -EINVAL;
	}
	if (rc)
		return rc;

	__floating_irq_kick(kvm, type);
	return 0;
}

int kvm_s390_inject_vm(struct kvm *kvm,
		       struct kvm_s390_interrupt *s390int)
{
	struct kvm_s390_interrupt_info *inti;
	int rc;

	inti = kzalloc(sizeof(*inti), GFP_KERNEL);
	if (!inti)
		return -ENOMEM;

	inti->type = s390int->type;
	switch (inti->type) {
	case KVM_S390_INT_VIRTIO:
		VM_EVENT(kvm, 5, "inject: virtio parm:%x,parm64:%llx",
			 s390int->parm, s390int->parm64);
		inti->ext.ext_params = s390int->parm;
		inti->ext.ext_params2 = s390int->parm64;
		break;
	case KVM_S390_INT_SERVICE:
		VM_EVENT(kvm, 4, "inject: sclp parm:%x", s390int->parm);
		inti->ext.ext_params = s390int->parm;
		break;
	case KVM_S390_INT_PFAULT_DONE:
		inti->ext.ext_params2 = s390int->parm64;
		break;
	case KVM_S390_MCHK:
		VM_EVENT(kvm, 3, "inject: machine check mcic 0x%llx",
			 s390int->parm64);
		inti->mchk.cr14 = s390int->parm; /* upper bits are not used */
		inti->mchk.mcic = s390int->parm64;
		break;
	case KVM_S390_INT_IO_MIN...KVM_S390_INT_IO_MAX:
		inti->io.subchannel_id = s390int->parm >> 16;
		inti->io.subchannel_nr = s390int->parm & 0x0000ffffu;
		inti->io.io_int_parm = s390int->parm64 >> 32;
		inti->io.io_int_word = s390int->parm64 & 0x00000000ffffffffull;
		break;
	default:
		kfree(inti);
		return -EINVAL;
	}
	trace_kvm_s390_inject_vm(s390int->type, s390int->parm, s390int->parm64,
				 2);

	rc = __inject_vm(kvm, inti);
	if (rc)
		kfree(inti);
	return rc;
}

int kvm_s390_reinject_io_int(struct kvm *kvm,
			      struct kvm_s390_interrupt_info *inti)
{
	return __inject_vm(kvm, inti);
}

int s390int_to_s390irq(struct kvm_s390_interrupt *s390int,
		       struct kvm_s390_irq *irq)
{
	irq->type = s390int->type;
	switch (irq->type) {
	case KVM_S390_PROGRAM_INT:
		if (s390int->parm & 0xffff0000)
			return -EINVAL;
		irq->u.pgm.code = s390int->parm;
		break;
	case KVM_S390_SIGP_SET_PREFIX:
		irq->u.prefix.address = s390int->parm;
		break;
	case KVM_S390_SIGP_STOP:
		irq->u.stop.flags = s390int->parm;
		break;
	case KVM_S390_INT_EXTERNAL_CALL:
		if (s390int->parm & 0xffff0000)
			return -EINVAL;
		irq->u.extcall.code = s390int->parm;
		break;
	case KVM_S390_INT_EMERGENCY:
		if (s390int->parm & 0xffff0000)
			return -EINVAL;
		irq->u.emerg.code = s390int->parm;
		break;
	case KVM_S390_MCHK:
		irq->u.mchk.mcic = s390int->parm64;
		break;
	}
	return 0;
}

int kvm_s390_is_stop_irq_pending(struct kvm_vcpu *vcpu)
{
	struct kvm_s390_local_interrupt *li = &vcpu->arch.local_int;

	return test_bit(IRQ_PEND_SIGP_STOP, &li->pending_irqs);
}

void kvm_s390_clear_stop_irq(struct kvm_vcpu *vcpu)
{
	struct kvm_s390_local_interrupt *li = &vcpu->arch.local_int;

	spin_lock(&li->lock);
	li->irq.stop.flags = 0;
	clear_bit(IRQ_PEND_SIGP_STOP, &li->pending_irqs);
	spin_unlock(&li->lock);
}

static int do_inject_vcpu(struct kvm_vcpu *vcpu, struct kvm_s390_irq *irq)
{
	int rc;

	switch (irq->type) {
	case KVM_S390_PROGRAM_INT:
		rc = __inject_prog(vcpu, irq);
		break;
	case KVM_S390_SIGP_SET_PREFIX:
		rc = __inject_set_prefix(vcpu, irq);
		break;
	case KVM_S390_SIGP_STOP:
		rc = __inject_sigp_stop(vcpu, irq);
		break;
	case KVM_S390_RESTART:
		rc = __inject_sigp_restart(vcpu, irq);
		break;
	case KVM_S390_INT_CLOCK_COMP:
		rc = __inject_ckc(vcpu);
		break;
	case KVM_S390_INT_CPU_TIMER:
		rc = __inject_cpu_timer(vcpu);
		break;
	case KVM_S390_INT_EXTERNAL_CALL:
		rc = __inject_extcall(vcpu, irq);
		break;
	case KVM_S390_INT_EMERGENCY:
		rc = __inject_sigp_emergency(vcpu, irq);
		break;
	case KVM_S390_MCHK:
		rc = __inject_mchk(vcpu, irq);
		break;
	case KVM_S390_INT_PFAULT_INIT:
		rc = __inject_pfault_init(vcpu, irq);
		break;
	case KVM_S390_INT_VIRTIO:
	case KVM_S390_INT_SERVICE:
	case KVM_S390_INT_IO_MIN...KVM_S390_INT_IO_MAX:
	default:
		rc = -EINVAL;
	}

	return rc;
}

int kvm_s390_inject_vcpu(struct kvm_vcpu *vcpu, struct kvm_s390_irq *irq)
{
	struct kvm_s390_local_interrupt *li = &vcpu->arch.local_int;
	int rc;

	spin_lock(&li->lock);
	rc = do_inject_vcpu(vcpu, irq);
	spin_unlock(&li->lock);
	if (!rc)
		kvm_s390_vcpu_wakeup(vcpu);
	return rc;
}

static inline void clear_irq_list(struct list_head *_list)
{
	struct kvm_s390_interrupt_info *inti, *n;

	list_for_each_entry_safe(inti, n, _list, list) {
		list_del(&inti->list);
		kfree(inti);
	}
}

static void inti_to_irq(struct kvm_s390_interrupt_info *inti,
		       struct kvm_s390_irq *irq)
{
	irq->type = inti->type;
	switch (inti->type) {
	case KVM_S390_INT_PFAULT_INIT:
	case KVM_S390_INT_PFAULT_DONE:
	case KVM_S390_INT_VIRTIO:
		irq->u.ext = inti->ext;
		break;
	case KVM_S390_INT_IO_MIN...KVM_S390_INT_IO_MAX:
		irq->u.io = inti->io;
		break;
	}
}

void kvm_s390_clear_float_irqs(struct kvm *kvm)
{
	struct kvm_s390_float_interrupt *fi = &kvm->arch.float_int;
	int i;

	spin_lock(&fi->lock);
	fi->pending_irqs = 0;
	memset(&fi->srv_signal, 0, sizeof(fi->srv_signal));
	memset(&fi->mchk, 0, sizeof(fi->mchk));
	for (i = 0; i < FIRQ_LIST_COUNT; i++)
		clear_irq_list(&fi->lists[i]);
	for (i = 0; i < FIRQ_MAX_COUNT; i++)
		fi->counters[i] = 0;
	spin_unlock(&fi->lock);
};

static int get_all_floating_irqs(struct kvm *kvm, u8 __user *usrbuf, u64 len)
{
	struct kvm_s390_interrupt_info *inti;
	struct kvm_s390_float_interrupt *fi;
	struct kvm_s390_irq *buf;
	struct kvm_s390_irq *irq;
	int max_irqs;
	int ret = 0;
	int n = 0;
	int i;

	if (len > KVM_S390_FLIC_MAX_BUFFER || len == 0)
		return -EINVAL;

	/*
	 * We are already using -ENOMEM to signal
	 * userspace it may retry with a bigger buffer,
	 * so we need to use something else for this case
	 */
	buf = vzalloc(len);
	if (!buf)
		return -ENOBUFS;

	max_irqs = len / sizeof(struct kvm_s390_irq);

	fi = &kvm->arch.float_int;
	spin_lock(&fi->lock);
	for (i = 0; i < FIRQ_LIST_COUNT; i++) {
		list_for_each_entry(inti, &fi->lists[i], list) {
			if (n == max_irqs) {
				/* signal userspace to try again */
				ret = -ENOMEM;
				goto out;
			}
			inti_to_irq(inti, &buf[n]);
			n++;
		}
	}
	if (test_bit(IRQ_PEND_EXT_SERVICE, &fi->pending_irqs)) {
		if (n == max_irqs) {
			/* signal userspace to try again */
			ret = -ENOMEM;
			goto out;
		}
		irq = (struct kvm_s390_irq *) &buf[n];
		irq->type = KVM_S390_INT_SERVICE;
		irq->u.ext = fi->srv_signal;
		n++;
	}
	if (test_bit(IRQ_PEND_MCHK_REP, &fi->pending_irqs)) {
		if (n == max_irqs) {
				/* signal userspace to try again */
				ret = -ENOMEM;
				goto out;
		}
		irq = (struct kvm_s390_irq *) &buf[n];
		irq->type = KVM_S390_MCHK;
		irq->u.mchk = fi->mchk;
		n++;
}

out:
	spin_unlock(&fi->lock);
	if (!ret && n > 0) {
		if (copy_to_user(usrbuf, buf, sizeof(struct kvm_s390_irq) * n))
			ret = -EFAULT;
	}
	vfree(buf);

	return ret < 0 ? ret : n;
}

static int flic_get_attr(struct kvm_device *dev, struct kvm_device_attr *attr)
{
	int r;

	switch (attr->group) {
	case KVM_DEV_FLIC_GET_ALL_IRQS:
		r = get_all_floating_irqs(dev->kvm, (u8 __user *) attr->addr,
					  attr->attr);
		break;
	default:
		r = -EINVAL;
	}

	return r;
}

static inline int copy_irq_from_user(struct kvm_s390_interrupt_info *inti,
				     u64 addr)
{
	struct kvm_s390_irq __user *uptr = (struct kvm_s390_irq __user *) addr;
	void *target = NULL;
	void __user *source;
	u64 size;

	if (get_user(inti->type, (u64 __user *)addr))
		return -EFAULT;

	switch (inti->type) {
	case KVM_S390_INT_PFAULT_INIT:
	case KVM_S390_INT_PFAULT_DONE:
	case KVM_S390_INT_VIRTIO:
	case KVM_S390_INT_SERVICE:
		target = (void *) &inti->ext;
		source = &uptr->u.ext;
		size = sizeof(inti->ext);
		break;
	case KVM_S390_INT_IO_MIN...KVM_S390_INT_IO_MAX:
		target = (void *) &inti->io;
		source = &uptr->u.io;
		size = sizeof(inti->io);
		break;
	case KVM_S390_MCHK:
		target = (void *) &inti->mchk;
		source = &uptr->u.mchk;
		size = sizeof(inti->mchk);
		break;
	default:
		return -EINVAL;
	}

	if (copy_from_user(target, source, size))
		return -EFAULT;

	return 0;
}

static int enqueue_floating_irq(struct kvm_device *dev,
				struct kvm_device_attr *attr)
{
	struct kvm_s390_interrupt_info *inti = NULL;
	int r = 0;
	int len = attr->attr;

	if (len % sizeof(struct kvm_s390_irq) != 0)
		return -EINVAL;
	else if (len > KVM_S390_FLIC_MAX_BUFFER)
		return -EINVAL;

	while (len >= sizeof(struct kvm_s390_irq)) {
		inti = kzalloc(sizeof(*inti), GFP_KERNEL);
		if (!inti)
			return -ENOMEM;

		r = copy_irq_from_user(inti, attr->addr);
		if (r) {
			kfree(inti);
			return r;
		}
		r = __inject_vm(dev->kvm, inti);
		if (r) {
			kfree(inti);
			return r;
		}
		len -= sizeof(struct kvm_s390_irq);
		attr->addr += sizeof(struct kvm_s390_irq);
	}

	return r;
}

static struct s390_io_adapter *get_io_adapter(struct kvm *kvm, unsigned int id)
{
	if (id >= MAX_S390_IO_ADAPTERS)
		return NULL;
	return kvm->arch.adapters[id];
}

static int register_io_adapter(struct kvm_device *dev,
			       struct kvm_device_attr *attr)
{
	struct s390_io_adapter *adapter;
	struct kvm_s390_io_adapter adapter_info;

	if (copy_from_user(&adapter_info,
			   (void __user *)attr->addr, sizeof(adapter_info)))
		return -EFAULT;

	if ((adapter_info.id >= MAX_S390_IO_ADAPTERS) ||
	    (dev->kvm->arch.adapters[adapter_info.id] != NULL))
		return -EINVAL;

	adapter = kzalloc(sizeof(*adapter), GFP_KERNEL);
	if (!adapter)
		return -ENOMEM;

	INIT_LIST_HEAD(&adapter->maps);
	init_rwsem(&adapter->maps_lock);
	atomic_set(&adapter->nr_maps, 0);
	adapter->id = adapter_info.id;
	adapter->isc = adapter_info.isc;
	adapter->maskable = adapter_info.maskable;
	adapter->masked = false;
	adapter->swap = adapter_info.swap;
	adapter->suppressible = (adapter_info.flags) &
				KVM_S390_ADAPTER_SUPPRESSIBLE;
	dev->kvm->arch.adapters[adapter->id] = adapter;

	return 0;
}

int kvm_s390_mask_adapter(struct kvm *kvm, unsigned int id, bool masked)
{
	int ret;
	struct s390_io_adapter *adapter = get_io_adapter(kvm, id);

	if (!adapter || !adapter->maskable)
		return -EINVAL;
	ret = adapter->masked;
	adapter->masked = masked;
	return ret;
}

static int kvm_s390_adapter_map(struct kvm *kvm, unsigned int id, __u64 addr)
{
	struct s390_io_adapter *adapter = get_io_adapter(kvm, id);
	struct s390_map_info *map;
	int ret;

	if (!adapter || !addr)
		return -EINVAL;

	map = kzalloc(sizeof(*map), GFP_KERNEL);
	if (!map) {
		ret = -ENOMEM;
		goto out;
	}
	INIT_LIST_HEAD(&map->list);
	map->guest_addr = addr;
	map->addr = gmap_translate(kvm->arch.gmap, addr);
	if (map->addr == -EFAULT) {
		ret = -EFAULT;
		goto out;
	}
	ret = get_user_pages_fast(map->addr, 1, 1, &map->page);
	if (ret < 0)
		goto out;
	BUG_ON(ret != 1);
	down_write(&adapter->maps_lock);
	if (atomic_inc_return(&adapter->nr_maps) < MAX_S390_ADAPTER_MAPS) {
		list_add_tail(&map->list, &adapter->maps);
		ret = 0;
	} else {
		put_page(map->page);
		ret = -EINVAL;
	}
	up_write(&adapter->maps_lock);
out:
	if (ret)
		kfree(map);
	return ret;
}

static int kvm_s390_adapter_unmap(struct kvm *kvm, unsigned int id, __u64 addr)
{
	struct s390_io_adapter *adapter = get_io_adapter(kvm, id);
	struct s390_map_info *map, *tmp;
	int found = 0;

	if (!adapter || !addr)
		return -EINVAL;

	down_write(&adapter->maps_lock);
	list_for_each_entry_safe(map, tmp, &adapter->maps, list) {
		if (map->guest_addr == addr) {
			found = 1;
			atomic_dec(&adapter->nr_maps);
			list_del(&map->list);
			put_page(map->page);
			kfree(map);
			break;
		}
	}
	up_write(&adapter->maps_lock);

	return found ? 0 : -EINVAL;
}

void kvm_s390_destroy_adapters(struct kvm *kvm)
{
	int i;
	struct s390_map_info *map, *tmp;

	for (i = 0; i < MAX_S390_IO_ADAPTERS; i++) {
		if (!kvm->arch.adapters[i])
			continue;
		list_for_each_entry_safe(map, tmp,
					 &kvm->arch.adapters[i]->maps, list) {
			list_del(&map->list);
			put_page(map->page);
			kfree(map);
		}
		kfree(kvm->arch.adapters[i]);
	}
}

static int modify_io_adapter(struct kvm_device *dev,
			     struct kvm_device_attr *attr)
{
	struct kvm_s390_io_adapter_req req;
	struct s390_io_adapter *adapter;
	int ret;

	if (copy_from_user(&req, (void __user *)attr->addr, sizeof(req)))
		return -EFAULT;

	adapter = get_io_adapter(dev->kvm, req.id);
	if (!adapter)
		return -EINVAL;
	switch (req.type) {
	case KVM_S390_IO_ADAPTER_MASK:
		ret = kvm_s390_mask_adapter(dev->kvm, req.id, req.mask);
		if (ret > 0)
			ret = 0;
		break;
	case KVM_S390_IO_ADAPTER_MAP:
		ret = kvm_s390_adapter_map(dev->kvm, req.id, req.addr);
		break;
	case KVM_S390_IO_ADAPTER_UNMAP:
		ret = kvm_s390_adapter_unmap(dev->kvm, req.id, req.addr);
		break;
	default:
		ret = -EINVAL;
	}

	return ret;
}

static int clear_io_irq(struct kvm *kvm, struct kvm_device_attr *attr)

{
	const u64 isc_mask = 0xffUL << 24; /* all iscs set */
	u32 schid;

	if (attr->flags)
		return -EINVAL;
	if (attr->attr != sizeof(schid))
		return -EINVAL;
	if (copy_from_user(&schid, (void __user *) attr->addr, sizeof(schid)))
		return -EFAULT;
	kfree(kvm_s390_get_io_int(kvm, isc_mask, schid));
	/*
	 * If userspace is conforming to the architecture, we can have at most
	 * one pending I/O interrupt per subchannel, so this is effectively a
	 * clear all.
	 */
	return 0;
}

static int modify_ais_mode(struct kvm *kvm, struct kvm_device_attr *attr)
{
	struct kvm_s390_float_interrupt *fi = &kvm->arch.float_int;
	struct kvm_s390_ais_req req;
	int ret = 0;

	if (!fi->ais_enabled)
		return -ENOTSUPP;

	if (copy_from_user(&req, (void __user *)attr->addr, sizeof(req)))
		return -EFAULT;

	if (req.isc > MAX_ISC)
		return -EINVAL;

	trace_kvm_s390_modify_ais_mode(req.isc,
				       (fi->simm & AIS_MODE_MASK(req.isc)) ?
				       (fi->nimm & AIS_MODE_MASK(req.isc)) ?
				       2 : KVM_S390_AIS_MODE_SINGLE :
				       KVM_S390_AIS_MODE_ALL, req.mode);

	mutex_lock(&fi->ais_lock);
	switch (req.mode) {
	case KVM_S390_AIS_MODE_ALL:
		fi->simm &= ~AIS_MODE_MASK(req.isc);
		fi->nimm &= ~AIS_MODE_MASK(req.isc);
		break;
	case KVM_S390_AIS_MODE_SINGLE:
		fi->simm |= AIS_MODE_MASK(req.isc);
		fi->nimm &= ~AIS_MODE_MASK(req.isc);
		break;
	default:
		ret = -EINVAL;
	}
	mutex_unlock(&fi->ais_lock);

	return ret;
}

static int kvm_s390_inject_airq(struct kvm *kvm,
				struct s390_io_adapter *adapter)
{
	struct kvm_s390_float_interrupt *fi = &kvm->arch.float_int;
	struct kvm_s390_interrupt s390int = {
		.type = KVM_S390_INT_IO(1, 0, 0, 0),
		.parm = 0,
		.parm64 = (adapter->isc << 27) | 0x80000000,
	};
	int ret = 0;

	if (!fi->ais_enabled || !adapter->suppressible)
		return kvm_s390_inject_vm(kvm, &s390int);

	mutex_lock(&fi->ais_lock);
	if (fi->nimm & AIS_MODE_MASK(adapter->isc)) {
		trace_kvm_s390_airq_suppressed(adapter->id, adapter->isc);
		goto out;
	}

	ret = kvm_s390_inject_vm(kvm, &s390int);
	if (!ret && (fi->simm & AIS_MODE_MASK(adapter->isc))) {
		fi->nimm |= AIS_MODE_MASK(adapter->isc);
		trace_kvm_s390_modify_ais_mode(adapter->isc,
					       KVM_S390_AIS_MODE_SINGLE, 2);
	}
out:
	mutex_unlock(&fi->ais_lock);
	return ret;
}

static int flic_inject_airq(struct kvm *kvm, struct kvm_device_attr *attr)
{
	unsigned int id = attr->attr;
	struct s390_io_adapter *adapter = get_io_adapter(kvm, id);

	if (!adapter)
		return -EINVAL;

	return kvm_s390_inject_airq(kvm, adapter);
}

static int flic_set_attr(struct kvm_device *dev, struct kvm_device_attr *attr)
{
	int r = 0;
	unsigned int i;
	struct kvm_vcpu *vcpu;

	switch (attr->group) {
	case KVM_DEV_FLIC_ENQUEUE:
		r = enqueue_floating_irq(dev, attr);
		break;
	case KVM_DEV_FLIC_CLEAR_IRQS:
		kvm_s390_clear_float_irqs(dev->kvm);
		break;
	case KVM_DEV_FLIC_APF_ENABLE:
		dev->kvm->arch.gmap->pfault_enabled = 1;
		break;
	case KVM_DEV_FLIC_APF_DISABLE_WAIT:
		dev->kvm->arch.gmap->pfault_enabled = 0;
		/*
		 * Make sure no async faults are in transition when
		 * clearing the queues. So we don't need to worry
		 * about late coming workers.
		 */
		synchronize_srcu(&dev->kvm->srcu);
		kvm_for_each_vcpu(i, vcpu, dev->kvm)
			kvm_clear_async_pf_completion_queue(vcpu);
		break;
	case KVM_DEV_FLIC_ADAPTER_REGISTER:
		r = register_io_adapter(dev, attr);
		break;
	case KVM_DEV_FLIC_ADAPTER_MODIFY:
		r = modify_io_adapter(dev, attr);
		break;
	case KVM_DEV_FLIC_CLEAR_IO_IRQ:
		r = clear_io_irq(dev->kvm, attr);
		break;
	case KVM_DEV_FLIC_AISM:
		r = modify_ais_mode(dev->kvm, attr);
		break;
	case KVM_DEV_FLIC_AIRQ_INJECT:
		r = flic_inject_airq(dev->kvm, attr);
		break;
	default:
		r = -EINVAL;
	}

	return r;
}

static int flic_has_attr(struct kvm_device *dev,
			     struct kvm_device_attr *attr)
{
	switch (attr->group) {
	case KVM_DEV_FLIC_GET_ALL_IRQS:
	case KVM_DEV_FLIC_ENQUEUE:
	case KVM_DEV_FLIC_CLEAR_IRQS:
	case KVM_DEV_FLIC_APF_ENABLE:
	case KVM_DEV_FLIC_APF_DISABLE_WAIT:
	case KVM_DEV_FLIC_ADAPTER_REGISTER:
	case KVM_DEV_FLIC_ADAPTER_MODIFY:
	case KVM_DEV_FLIC_CLEAR_IO_IRQ:
	case KVM_DEV_FLIC_AISM:
	case KVM_DEV_FLIC_AIRQ_INJECT:
		return 0;
	}
	return -ENXIO;
}

static int flic_create(struct kvm_device *dev, u32 type)
{
	if (!dev)
		return -EINVAL;
	if (dev->kvm->arch.flic)
		return -EINVAL;
	dev->kvm->arch.flic = dev;
	return 0;
}

static void flic_destroy(struct kvm_device *dev)
{
	dev->kvm->arch.flic = NULL;
	kfree(dev);
}

/* s390 floating irq controller (flic) */
struct kvm_device_ops kvm_flic_ops = {
	.name = "kvm-flic",
	.get_attr = flic_get_attr,
	.set_attr = flic_set_attr,
	.has_attr = flic_has_attr,
	.create = flic_create,
	.destroy = flic_destroy,
};

static unsigned long get_ind_bit(__u64 addr, unsigned long bit_nr, bool swap)
{
	unsigned long bit;

	bit = bit_nr + (addr % PAGE_SIZE) * 8;

	return swap ? (bit ^ (BITS_PER_LONG - 1)) : bit;
}

static struct s390_map_info *get_map_info(struct s390_io_adapter *adapter,
					  u64 addr)
{
	struct s390_map_info *map;

	if (!adapter)
		return NULL;

	list_for_each_entry(map, &adapter->maps, list) {
		if (map->guest_addr == addr)
			return map;
	}
	return NULL;
}

static int adapter_indicators_set(struct kvm *kvm,
				  struct s390_io_adapter *adapter,
				  struct kvm_s390_adapter_int *adapter_int)
{
	unsigned long bit;
	int summary_set, idx;
	struct s390_map_info *info;
	void *map;

	info = get_map_info(adapter, adapter_int->ind_addr);
	if (!info)
		return -1;
	map = page_address(info->page);
	bit = get_ind_bit(info->addr, adapter_int->ind_offset, adapter->swap);
	set_bit(bit, map);
	idx = srcu_read_lock(&kvm->srcu);
	mark_page_dirty(kvm, info->guest_addr >> PAGE_SHIFT);
	set_page_dirty_lock(info->page);
	info = get_map_info(adapter, adapter_int->summary_addr);
	if (!info) {
		srcu_read_unlock(&kvm->srcu, idx);
		return -1;
	}
	map = page_address(info->page);
	bit = get_ind_bit(info->addr, adapter_int->summary_offset,
			  adapter->swap);
	summary_set = test_and_set_bit(bit, map);
	mark_page_dirty(kvm, info->guest_addr >> PAGE_SHIFT);
	set_page_dirty_lock(info->page);
	srcu_read_unlock(&kvm->srcu, idx);
	return summary_set ? 0 : 1;
}

/*
 * < 0 - not injected due to error
 * = 0 - coalesced, summary indicator already active
 * > 0 - injected interrupt
 */
static int set_adapter_int(struct kvm_kernel_irq_routing_entry *e,
			   struct kvm *kvm, int irq_source_id, int level,
			   bool line_status)
{
	int ret;
	struct s390_io_adapter *adapter;

	/* We're only interested in the 0->1 transition. */
	if (!level)
		return 0;
	adapter = get_io_adapter(kvm, e->adapter.adapter_id);
	if (!adapter)
		return -1;
	down_read(&adapter->maps_lock);
	ret = adapter_indicators_set(kvm, adapter, &e->adapter);
	up_read(&adapter->maps_lock);
	if ((ret > 0) && !adapter->masked) {
		ret = kvm_s390_inject_airq(kvm, adapter);
		if (ret == 0)
			ret = 1;
	}
	return ret;
}

int kvm_set_routing_entry(struct kvm *kvm,
			  struct kvm_kernel_irq_routing_entry *e,
			  const struct kvm_irq_routing_entry *ue)
{
	int ret;

	switch (ue->type) {
	case KVM_IRQ_ROUTING_S390_ADAPTER:
		e->set = set_adapter_int;
		e->adapter.summary_addr = ue->u.adapter.summary_addr;
		e->adapter.ind_addr = ue->u.adapter.ind_addr;
		e->adapter.summary_offset = ue->u.adapter.summary_offset;
		e->adapter.ind_offset = ue->u.adapter.ind_offset;
		e->adapter.adapter_id = ue->u.adapter.adapter_id;
		ret = 0;
		break;
	default:
		ret = -EINVAL;
	}

	return ret;
}

int kvm_set_msi(struct kvm_kernel_irq_routing_entry *e, struct kvm *kvm,
		int irq_source_id, int level, bool line_status)
{
	return -EINVAL;
}

int kvm_s390_set_irq_state(struct kvm_vcpu *vcpu, void __user *irqstate, int len)
{
	struct kvm_s390_local_interrupt *li = &vcpu->arch.local_int;
	struct kvm_s390_irq *buf;
	int r = 0;
	int n;

	buf = vmalloc(len);
	if (!buf)
		return -ENOMEM;

	if (copy_from_user((void *) buf, irqstate, len)) {
		r = -EFAULT;
		goto out_free;
	}

	/*
	 * Don't allow setting the interrupt state
	 * when there are already interrupts pending
	 */
	spin_lock(&li->lock);
	if (li->pending_irqs) {
		r = -EBUSY;
		goto out_unlock;
	}

	for (n = 0; n < len / sizeof(*buf); n++) {
		r = do_inject_vcpu(vcpu, &buf[n]);
		if (r)
			break;
	}

out_unlock:
	spin_unlock(&li->lock);
out_free:
	vfree(buf);

	return r;
}

static void store_local_irq(struct kvm_s390_local_interrupt *li,
			    struct kvm_s390_irq *irq,
			    unsigned long irq_type)
{
	switch (irq_type) {
	case IRQ_PEND_MCHK_EX:
	case IRQ_PEND_MCHK_REP:
		irq->type = KVM_S390_MCHK;
		irq->u.mchk = li->irq.mchk;
		break;
	case IRQ_PEND_PROG:
		irq->type = KVM_S390_PROGRAM_INT;
		irq->u.pgm = li->irq.pgm;
		break;
	case IRQ_PEND_PFAULT_INIT:
		irq->type = KVM_S390_INT_PFAULT_INIT;
		irq->u.ext = li->irq.ext;
		break;
	case IRQ_PEND_EXT_EXTERNAL:
		irq->type = KVM_S390_INT_EXTERNAL_CALL;
		irq->u.extcall = li->irq.extcall;
		break;
	case IRQ_PEND_EXT_CLOCK_COMP:
		irq->type = KVM_S390_INT_CLOCK_COMP;
		break;
	case IRQ_PEND_EXT_CPU_TIMER:
		irq->type = KVM_S390_INT_CPU_TIMER;
		break;
	case IRQ_PEND_SIGP_STOP:
		irq->type = KVM_S390_SIGP_STOP;
		irq->u.stop = li->irq.stop;
		break;
	case IRQ_PEND_RESTART:
		irq->type = KVM_S390_RESTART;
		break;
	case IRQ_PEND_SET_PREFIX:
		irq->type = KVM_S390_SIGP_SET_PREFIX;
		irq->u.prefix = li->irq.prefix;
		break;
	}
}

int kvm_s390_get_irq_state(struct kvm_vcpu *vcpu, __u8 __user *buf, int len)
{
	int scn;
	unsigned long sigp_emerg_pending[BITS_TO_LONGS(KVM_MAX_VCPUS)];
	struct kvm_s390_local_interrupt *li = &vcpu->arch.local_int;
	unsigned long pending_irqs;
	struct kvm_s390_irq irq;
	unsigned long irq_type;
	int cpuaddr;
	int n = 0;

	spin_lock(&li->lock);
	pending_irqs = li->pending_irqs;
	memcpy(&sigp_emerg_pending, &li->sigp_emerg_pending,
	       sizeof(sigp_emerg_pending));
	spin_unlock(&li->lock);

	for_each_set_bit(irq_type, &pending_irqs, IRQ_PEND_COUNT) {
		memset(&irq, 0, sizeof(irq));
		if (irq_type == IRQ_PEND_EXT_EMERGENCY)
			continue;
		if (n + sizeof(irq) > len)
			return -ENOBUFS;
		store_local_irq(&vcpu->arch.local_int, &irq, irq_type);
		if (copy_to_user(&buf[n], &irq, sizeof(irq)))
			return -EFAULT;
		n += sizeof(irq);
	}

	if (test_bit(IRQ_PEND_EXT_EMERGENCY, &pending_irqs)) {
		for_each_set_bit(cpuaddr, sigp_emerg_pending, KVM_MAX_VCPUS) {
			memset(&irq, 0, sizeof(irq));
			if (n + sizeof(irq) > len)
				return -ENOBUFS;
			irq.type = KVM_S390_INT_EMERGENCY;
			irq.u.emerg.code = cpuaddr;
			if (copy_to_user(&buf[n], &irq, sizeof(irq)))
				return -EFAULT;
			n += sizeof(irq);
		}
	}

	if (sca_ext_call_pending(vcpu, &scn)) {
		if (n + sizeof(irq) > len)
			return -ENOBUFS;
		memset(&irq, 0, sizeof(irq));
		irq.type = KVM_S390_INT_EXTERNAL_CALL;
		irq.u.extcall.code = scn;
		if (copy_to_user(&buf[n], &irq, sizeof(irq)))
			return -EFAULT;
		n += sizeof(irq);
	}

	return n;
}<|MERGE_RESOLUTION|>--- conflicted
+++ resolved
@@ -425,10 +425,6 @@
 	/* Extended save area */
 	rc = read_guest_lc(vcpu, __LC_MCESAD, &ext_sa_addr,
 			   sizeof(unsigned long));
-<<<<<<< HEAD
-	/* Only bits 0-53 are used for address formation */
-	ext_sa_addr &= ~0x3ffUL;
-=======
 	/* Only bits 0 through 63-LC are used for address formation */
 	lc = ext_sa_addr & MCESA_LC_MASK;
 	if (test_kvm_facility(vcpu->kvm, 133)) {
@@ -451,7 +447,6 @@
 		ext_sa_addr &= ~0x3ffUL;
 	}
 
->>>>>>> 2e5b0bd9
 	if (!rc && mci.vr && ext_sa_addr && test_kvm_facility(vcpu->kvm, 129)) {
 		if (write_guest_abs(vcpu, ext_sa_addr, vcpu->run->s.regs.vrs,
 				    512))
