/*
 *  Ptrace user space interface.
 *
 *    Copyright IBM Corp. 1999, 2010
 *    Author(s): Denis Joseph Barrow
 *               Martin Schwidefsky (schwidefsky@de.ibm.com)
 */

#include <linux/kernel.h>
#include <linux/sched.h>
#include <linux/mm.h>
#include <linux/smp.h>
#include <linux/errno.h>
#include <linux/ptrace.h>
#include <linux/user.h>
#include <linux/security.h>
#include <linux/audit.h>
#include <linux/signal.h>
#include <linux/elf.h>
#include <linux/regset.h>
#include <linux/tracehook.h>
#include <linux/seccomp.h>
#include <linux/compat.h>
#include <trace/syscall.h>
#include <asm/segment.h>
#include <asm/page.h>
#include <asm/pgtable.h>
#include <asm/pgalloc.h>
#include <asm/uaccess.h>
#include <asm/unistd.h>
#include <asm/switch_to.h>
#include "entry.h"

#ifdef CONFIG_COMPAT
#include "compat_ptrace.h"
#endif

#define CREATE_TRACE_POINTS
#include <trace/events/syscalls.h>

enum s390_regset {
	REGSET_GENERAL,
	REGSET_FP,
	REGSET_LAST_BREAK,
	REGSET_TDB,
	REGSET_SYSTEM_CALL,
	REGSET_GENERAL_EXTENDED,
};

void update_cr_regs(struct task_struct *task)
{
	struct pt_regs *regs = task_pt_regs(task);
	struct thread_struct *thread = &task->thread;
	struct per_regs old, new;

#ifdef CONFIG_64BIT
	/* Take care of the enable/disable of transactional execution. */
	if (MACHINE_HAS_TE) {
		unsigned long cr, cr_new;

		__ctl_store(cr, 0, 0);
		/* Set or clear transaction execution TXC bit 8. */
		cr_new = cr | (1UL << 55);
		if (task->thread.per_flags & PER_FLAG_NO_TE)
			cr_new &= ~(1UL << 55);
		if (cr_new != cr)
<<<<<<< HEAD
			__ctl_load(cr_new, 0, 0);
=======
			__ctl_load(cr, 0, 0);
>>>>>>> 3efe33f5
		/* Set or clear transaction execution TDC bits 62 and 63. */
		__ctl_store(cr, 2, 2);
		cr_new = cr & ~3UL;
		if (task->thread.per_flags & PER_FLAG_TE_ABORT_RAND) {
			if (task->thread.per_flags & PER_FLAG_TE_ABORT_RAND_TEND)
				cr_new |= 1UL;
			else
				cr_new |= 2UL;
		}
		if (cr_new != cr)
			__ctl_load(cr_new, 2, 2);
	}
#endif
	/* Copy user specified PER registers */
	new.control = thread->per_user.control;
	new.start = thread->per_user.start;
	new.end = thread->per_user.end;

	/* merge TIF_SINGLE_STEP into user specified PER registers. */
	if (test_tsk_thread_flag(task, TIF_SINGLE_STEP)) {
		if (test_tsk_thread_flag(task, TIF_BLOCK_STEP))
			new.control |= PER_EVENT_BRANCH;
		else
			new.control |= PER_EVENT_IFETCH;
#ifdef CONFIG_64BIT
		new.control |= PER_CONTROL_SUSPENSION;
		new.control |= PER_EVENT_TRANSACTION_END;
#endif
		new.start = 0;
		new.end = PSW_ADDR_INSN;
	}

	/* Take care of the PER enablement bit in the PSW. */
	if (!(new.control & PER_EVENT_MASK)) {
		regs->psw.mask &= ~PSW_MASK_PER;
		return;
	}
	regs->psw.mask |= PSW_MASK_PER;
	__ctl_store(old, 9, 11);
	if (memcmp(&new, &old, sizeof(struct per_regs)) != 0)
		__ctl_load(new, 9, 11);
}

void user_enable_single_step(struct task_struct *task)
{
	clear_tsk_thread_flag(task, TIF_BLOCK_STEP);
	set_tsk_thread_flag(task, TIF_SINGLE_STEP);
}

void user_disable_single_step(struct task_struct *task)
{
	clear_tsk_thread_flag(task, TIF_BLOCK_STEP);
	clear_tsk_thread_flag(task, TIF_SINGLE_STEP);
<<<<<<< HEAD
}

void user_enable_block_step(struct task_struct *task)
{
	set_tsk_thread_flag(task, TIF_SINGLE_STEP);
	set_tsk_thread_flag(task, TIF_BLOCK_STEP);
=======
>>>>>>> 3efe33f5
}

/*
 * Called by kernel/ptrace.c when detaching..
 *
 * Clear all debugging related fields.
 */
void ptrace_disable(struct task_struct *task)
{
	memset(&task->thread.per_user, 0, sizeof(task->thread.per_user));
	memset(&task->thread.per_event, 0, sizeof(task->thread.per_event));
	clear_tsk_thread_flag(task, TIF_SINGLE_STEP);
	clear_pt_regs_flag(task_pt_regs(task), PIF_PER_TRAP);
	task->thread.per_flags = 0;
}

#ifndef CONFIG_64BIT
# define __ADDR_MASK 3
#else
# define __ADDR_MASK 7
#endif

static inline unsigned long __peek_user_per(struct task_struct *child,
					    addr_t addr)
{
	struct per_struct_kernel *dummy = NULL;

	if (addr == (addr_t) &dummy->cr9)
		/* Control bits of the active per set. */
		return test_thread_flag(TIF_SINGLE_STEP) ?
			PER_EVENT_IFETCH : child->thread.per_user.control;
	else if (addr == (addr_t) &dummy->cr10)
		/* Start address of the active per set. */
		return test_thread_flag(TIF_SINGLE_STEP) ?
			0 : child->thread.per_user.start;
	else if (addr == (addr_t) &dummy->cr11)
		/* End address of the active per set. */
		return test_thread_flag(TIF_SINGLE_STEP) ?
			PSW_ADDR_INSN : child->thread.per_user.end;
	else if (addr == (addr_t) &dummy->bits)
		/* Single-step bit. */
		return test_thread_flag(TIF_SINGLE_STEP) ?
			(1UL << (BITS_PER_LONG - 1)) : 0;
	else if (addr == (addr_t) &dummy->starting_addr)
		/* Start address of the user specified per set. */
		return child->thread.per_user.start;
	else if (addr == (addr_t) &dummy->ending_addr)
		/* End address of the user specified per set. */
		return child->thread.per_user.end;
	else if (addr == (addr_t) &dummy->perc_atmid)
		/* PER code, ATMID and AI of the last PER trap */
		return (unsigned long)
			child->thread.per_event.cause << (BITS_PER_LONG - 16);
	else if (addr == (addr_t) &dummy->address)
		/* Address of the last PER trap */
		return child->thread.per_event.address;
	else if (addr == (addr_t) &dummy->access_id)
		/* Access id of the last PER trap */
		return (unsigned long)
			child->thread.per_event.paid << (BITS_PER_LONG - 8);
	return 0;
}

/*
 * Read the word at offset addr from the user area of a process. The
 * trouble here is that the information is littered over different
 * locations. The process registers are found on the kernel stack,
 * the floating point stuff and the trace settings are stored in
 * the task structure. In addition the different structures in
 * struct user contain pad bytes that should be read as zeroes.
 * Lovely...
 */
static unsigned long __peek_user(struct task_struct *child, addr_t addr)
{
	struct user *dummy = NULL;
	addr_t offset, tmp;

	if (addr < (addr_t) &dummy->regs.acrs) {
		/*
		 * psw and gprs are stored on the stack
		 */
		tmp = *(addr_t *)((addr_t) &task_pt_regs(child)->psw + addr);
		if (addr == (addr_t) &dummy->regs.psw.mask) {
			/* Return a clean psw mask. */
			tmp &= PSW_MASK_USER | PSW_MASK_RI;
			tmp |= PSW_USER_BITS;
		}

	} else if (addr < (addr_t) &dummy->regs.orig_gpr2) {
		/*
		 * access registers are stored in the thread structure
		 */
		offset = addr - (addr_t) &dummy->regs.acrs;
#ifdef CONFIG_64BIT
		/*
		 * Very special case: old & broken 64 bit gdb reading
		 * from acrs[15]. Result is a 64 bit value. Read the
		 * 32 bit acrs[15] value and shift it by 32. Sick...
		 */
		if (addr == (addr_t) &dummy->regs.acrs[15])
			tmp = ((unsigned long) child->thread.acrs[15]) << 32;
		else
#endif
		tmp = *(addr_t *)((addr_t) &child->thread.acrs + offset);

	} else if (addr == (addr_t) &dummy->regs.orig_gpr2) {
		/*
		 * orig_gpr2 is stored on the kernel stack
		 */
		tmp = (addr_t) task_pt_regs(child)->orig_gpr2;

	} else if (addr < (addr_t) &dummy->regs.fp_regs) {
		/*
		 * prevent reads of padding hole between
		 * orig_gpr2 and fp_regs on s390.
		 */
		tmp = 0;

	} else if (addr < (addr_t) (&dummy->regs.fp_regs + 1)) {
		/* 
		 * floating point regs. are stored in the thread structure
		 */
		offset = addr - (addr_t) &dummy->regs.fp_regs;
		tmp = *(addr_t *)((addr_t) &child->thread.fp_regs + offset);
		if (addr == (addr_t) &dummy->regs.fp_regs.fpc)
			tmp <<= BITS_PER_LONG - 32;

	} else if (addr < (addr_t) (&dummy->regs.per_info + 1)) {
		/*
		 * Handle access to the per_info structure.
		 */
		addr -= (addr_t) &dummy->regs.per_info;
		tmp = __peek_user_per(child, addr);

	} else
		tmp = 0;

	return tmp;
}

static int
peek_user(struct task_struct *child, addr_t addr, addr_t data)
{
	addr_t tmp, mask;

	/*
	 * Stupid gdb peeks/pokes the access registers in 64 bit with
	 * an alignment of 4. Programmers from hell...
	 */
	mask = __ADDR_MASK;
#ifdef CONFIG_64BIT
	if (addr >= (addr_t) &((struct user *) NULL)->regs.acrs &&
	    addr < (addr_t) &((struct user *) NULL)->regs.orig_gpr2)
		mask = 3;
#endif
	if ((addr & mask) || addr > sizeof(struct user) - __ADDR_MASK)
		return -EIO;

	tmp = __peek_user(child, addr);
	return put_user(tmp, (addr_t __user *) data);
}

static inline void __poke_user_per(struct task_struct *child,
				   addr_t addr, addr_t data)
{
	struct per_struct_kernel *dummy = NULL;

	/*
	 * There are only three fields in the per_info struct that the
	 * debugger user can write to.
	 * 1) cr9: the debugger wants to set a new PER event mask
	 * 2) starting_addr: the debugger wants to set a new starting
	 *    address to use with the PER event mask.
	 * 3) ending_addr: the debugger wants to set a new ending
	 *    address to use with the PER event mask.
	 * The user specified PER event mask and the start and end
	 * addresses are used only if single stepping is not in effect.
	 * Writes to any other field in per_info are ignored.
	 */
	if (addr == (addr_t) &dummy->cr9)
		/* PER event mask of the user specified per set. */
		child->thread.per_user.control =
			data & (PER_EVENT_MASK | PER_CONTROL_MASK);
	else if (addr == (addr_t) &dummy->starting_addr)
		/* Starting address of the user specified per set. */
		child->thread.per_user.start = data;
	else if (addr == (addr_t) &dummy->ending_addr)
		/* Ending address of the user specified per set. */
		child->thread.per_user.end = data;
}

/*
 * Write a word to the user area of a process at location addr. This
 * operation does have an additional problem compared to peek_user.
 * Stores to the program status word and on the floating point
 * control register needs to get checked for validity.
 */
static int __poke_user(struct task_struct *child, addr_t addr, addr_t data)
{
	struct user *dummy = NULL;
	addr_t offset;

	if (addr < (addr_t) &dummy->regs.acrs) {
		/*
		 * psw and gprs are stored on the stack
		 */
		if (addr == (addr_t) &dummy->regs.psw.mask) {
			unsigned long mask = PSW_MASK_USER;

			mask |= is_ri_task(child) ? PSW_MASK_RI : 0;
			if ((data & ~mask) != PSW_USER_BITS)
				return -EINVAL;
			if ((data & PSW_MASK_EA) && !(data & PSW_MASK_BA))
				return -EINVAL;
		}
		*(addr_t *)((addr_t) &task_pt_regs(child)->psw + addr) = data;

	} else if (addr < (addr_t) (&dummy->regs.orig_gpr2)) {
		/*
		 * access registers are stored in the thread structure
		 */
		offset = addr - (addr_t) &dummy->regs.acrs;
#ifdef CONFIG_64BIT
		/*
		 * Very special case: old & broken 64 bit gdb writing
		 * to acrs[15] with a 64 bit value. Ignore the lower
		 * half of the value and write the upper 32 bit to
		 * acrs[15]. Sick...
		 */
		if (addr == (addr_t) &dummy->regs.acrs[15])
			child->thread.acrs[15] = (unsigned int) (data >> 32);
		else
#endif
		*(addr_t *)((addr_t) &child->thread.acrs + offset) = data;

	} else if (addr == (addr_t) &dummy->regs.orig_gpr2) {
		/*
		 * orig_gpr2 is stored on the kernel stack
		 */
		task_pt_regs(child)->orig_gpr2 = data;

	} else if (addr < (addr_t) &dummy->regs.fp_regs) {
		/*
		 * prevent writes of padding hole between
		 * orig_gpr2 and fp_regs on s390.
		 */
		return 0;

	} else if (addr < (addr_t) (&dummy->regs.fp_regs + 1)) {
		/*
		 * floating point regs. are stored in the thread structure
		 */
		if (addr == (addr_t) &dummy->regs.fp_regs.fpc)
			if ((unsigned int) data != 0 ||
			    test_fp_ctl(data >> (BITS_PER_LONG - 32)))
				return -EINVAL;
		offset = addr - (addr_t) &dummy->regs.fp_regs;
		*(addr_t *)((addr_t) &child->thread.fp_regs + offset) = data;

	} else if (addr < (addr_t) (&dummy->regs.per_info + 1)) {
		/*
		 * Handle access to the per_info structure.
		 */
		addr -= (addr_t) &dummy->regs.per_info;
		__poke_user_per(child, addr, data);

	}

	return 0;
}

static int poke_user(struct task_struct *child, addr_t addr, addr_t data)
{
	addr_t mask;

	/*
	 * Stupid gdb peeks/pokes the access registers in 64 bit with
	 * an alignment of 4. Programmers from hell indeed...
	 */
	mask = __ADDR_MASK;
#ifdef CONFIG_64BIT
	if (addr >= (addr_t) &((struct user *) NULL)->regs.acrs &&
	    addr < (addr_t) &((struct user *) NULL)->regs.orig_gpr2)
		mask = 3;
#endif
	if ((addr & mask) || addr > sizeof(struct user) - __ADDR_MASK)
		return -EIO;

	return __poke_user(child, addr, data);
}

long arch_ptrace(struct task_struct *child, long request,
		 unsigned long addr, unsigned long data)
{
	ptrace_area parea; 
	int copied, ret;

	switch (request) {
	case PTRACE_PEEKUSR:
		/* read the word at location addr in the USER area. */
		return peek_user(child, addr, data);

	case PTRACE_POKEUSR:
		/* write the word at location addr in the USER area */
		return poke_user(child, addr, data);

	case PTRACE_PEEKUSR_AREA:
	case PTRACE_POKEUSR_AREA:
		if (copy_from_user(&parea, (void __force __user *) addr,
							sizeof(parea)))
			return -EFAULT;
		addr = parea.kernel_addr;
		data = parea.process_addr;
		copied = 0;
		while (copied < parea.len) {
			if (request == PTRACE_PEEKUSR_AREA)
				ret = peek_user(child, addr, data);
			else {
				addr_t utmp;
				if (get_user(utmp,
					     (addr_t __force __user *) data))
					return -EFAULT;
				ret = poke_user(child, addr, utmp);
			}
			if (ret)
				return ret;
			addr += sizeof(unsigned long);
			data += sizeof(unsigned long);
			copied += sizeof(unsigned long);
		}
		return 0;
	case PTRACE_GET_LAST_BREAK:
		put_user(task_thread_info(child)->last_break,
			 (unsigned long __user *) data);
		return 0;
	case PTRACE_ENABLE_TE:
		if (!MACHINE_HAS_TE)
			return -EIO;
		child->thread.per_flags &= ~PER_FLAG_NO_TE;
		return 0;
	case PTRACE_DISABLE_TE:
		if (!MACHINE_HAS_TE)
			return -EIO;
		child->thread.per_flags |= PER_FLAG_NO_TE;
		child->thread.per_flags &= ~PER_FLAG_TE_ABORT_RAND;
		return 0;
	case PTRACE_TE_ABORT_RAND:
		if (!MACHINE_HAS_TE || (child->thread.per_flags & PER_FLAG_NO_TE))
			return -EIO;
		switch (data) {
		case 0UL:
			child->thread.per_flags &= ~PER_FLAG_TE_ABORT_RAND;
			break;
		case 1UL:
			child->thread.per_flags |= PER_FLAG_TE_ABORT_RAND;
			child->thread.per_flags |= PER_FLAG_TE_ABORT_RAND_TEND;
			break;
		case 2UL:
			child->thread.per_flags |= PER_FLAG_TE_ABORT_RAND;
			child->thread.per_flags &= ~PER_FLAG_TE_ABORT_RAND_TEND;
			break;
		default:
			return -EINVAL;
		}
		return 0;
	default:
		/* Removing high order bit from addr (only for 31 bit). */
		addr &= PSW_ADDR_INSN;
		return ptrace_request(child, request, addr, data);
	}
}

#ifdef CONFIG_COMPAT
/*
 * Now the fun part starts... a 31 bit program running in the
 * 31 bit emulation tracing another program. PTRACE_PEEKTEXT,
 * PTRACE_PEEKDATA, PTRACE_POKETEXT and PTRACE_POKEDATA are easy
 * to handle, the difference to the 64 bit versions of the requests
 * is that the access is done in multiples of 4 byte instead of
 * 8 bytes (sizeof(unsigned long) on 31/64 bit).
 * The ugly part are PTRACE_PEEKUSR, PTRACE_PEEKUSR_AREA,
 * PTRACE_POKEUSR and PTRACE_POKEUSR_AREA. If the traced program
 * is a 31 bit program too, the content of struct user can be
 * emulated. A 31 bit program peeking into the struct user of
 * a 64 bit program is a no-no.
 */

/*
 * Same as peek_user_per but for a 31 bit program.
 */
static inline __u32 __peek_user_per_compat(struct task_struct *child,
					   addr_t addr)
{
	struct compat_per_struct_kernel *dummy32 = NULL;

	if (addr == (addr_t) &dummy32->cr9)
		/* Control bits of the active per set. */
		return (__u32) test_thread_flag(TIF_SINGLE_STEP) ?
			PER_EVENT_IFETCH : child->thread.per_user.control;
	else if (addr == (addr_t) &dummy32->cr10)
		/* Start address of the active per set. */
		return (__u32) test_thread_flag(TIF_SINGLE_STEP) ?
			0 : child->thread.per_user.start;
	else if (addr == (addr_t) &dummy32->cr11)
		/* End address of the active per set. */
		return test_thread_flag(TIF_SINGLE_STEP) ?
			PSW32_ADDR_INSN : child->thread.per_user.end;
	else if (addr == (addr_t) &dummy32->bits)
		/* Single-step bit. */
		return (__u32) test_thread_flag(TIF_SINGLE_STEP) ?
			0x80000000 : 0;
	else if (addr == (addr_t) &dummy32->starting_addr)
		/* Start address of the user specified per set. */
		return (__u32) child->thread.per_user.start;
	else if (addr == (addr_t) &dummy32->ending_addr)
		/* End address of the user specified per set. */
		return (__u32) child->thread.per_user.end;
	else if (addr == (addr_t) &dummy32->perc_atmid)
		/* PER code, ATMID and AI of the last PER trap */
		return (__u32) child->thread.per_event.cause << 16;
	else if (addr == (addr_t) &dummy32->address)
		/* Address of the last PER trap */
		return (__u32) child->thread.per_event.address;
	else if (addr == (addr_t) &dummy32->access_id)
		/* Access id of the last PER trap */
		return (__u32) child->thread.per_event.paid << 24;
	return 0;
}

/*
 * Same as peek_user but for a 31 bit program.
 */
static u32 __peek_user_compat(struct task_struct *child, addr_t addr)
{
	struct compat_user *dummy32 = NULL;
	addr_t offset;
	__u32 tmp;

	if (addr < (addr_t) &dummy32->regs.acrs) {
		struct pt_regs *regs = task_pt_regs(child);
		/*
		 * psw and gprs are stored on the stack
		 */
		if (addr == (addr_t) &dummy32->regs.psw.mask) {
			/* Fake a 31 bit psw mask. */
			tmp = (__u32)(regs->psw.mask >> 32);
			tmp &= PSW32_MASK_USER | PSW32_MASK_RI;
			tmp |= PSW32_USER_BITS;
		} else if (addr == (addr_t) &dummy32->regs.psw.addr) {
			/* Fake a 31 bit psw address. */
			tmp = (__u32) regs->psw.addr |
				(__u32)(regs->psw.mask & PSW_MASK_BA);
		} else {
			/* gpr 0-15 */
			tmp = *(__u32 *)((addr_t) &regs->psw + addr*2 + 4);
		}
	} else if (addr < (addr_t) (&dummy32->regs.orig_gpr2)) {
		/*
		 * access registers are stored in the thread structure
		 */
		offset = addr - (addr_t) &dummy32->regs.acrs;
		tmp = *(__u32*)((addr_t) &child->thread.acrs + offset);

	} else if (addr == (addr_t) (&dummy32->regs.orig_gpr2)) {
		/*
		 * orig_gpr2 is stored on the kernel stack
		 */
		tmp = *(__u32*)((addr_t) &task_pt_regs(child)->orig_gpr2 + 4);

	} else if (addr < (addr_t) &dummy32->regs.fp_regs) {
		/*
		 * prevent reads of padding hole between
		 * orig_gpr2 and fp_regs on s390.
		 */
		tmp = 0;

	} else if (addr < (addr_t) (&dummy32->regs.fp_regs + 1)) {
		/*
		 * floating point regs. are stored in the thread structure 
		 */
	        offset = addr - (addr_t) &dummy32->regs.fp_regs;
		tmp = *(__u32 *)((addr_t) &child->thread.fp_regs + offset);

	} else if (addr < (addr_t) (&dummy32->regs.per_info + 1)) {
		/*
		 * Handle access to the per_info structure.
		 */
		addr -= (addr_t) &dummy32->regs.per_info;
		tmp = __peek_user_per_compat(child, addr);

	} else
		tmp = 0;

	return tmp;
}

static int peek_user_compat(struct task_struct *child,
			    addr_t addr, addr_t data)
{
	__u32 tmp;

	if (!is_compat_task() || (addr & 3) || addr > sizeof(struct user) - 3)
		return -EIO;

	tmp = __peek_user_compat(child, addr);
	return put_user(tmp, (__u32 __user *) data);
}

/*
 * Same as poke_user_per but for a 31 bit program.
 */
static inline void __poke_user_per_compat(struct task_struct *child,
					  addr_t addr, __u32 data)
{
	struct compat_per_struct_kernel *dummy32 = NULL;

	if (addr == (addr_t) &dummy32->cr9)
		/* PER event mask of the user specified per set. */
		child->thread.per_user.control =
			data & (PER_EVENT_MASK | PER_CONTROL_MASK);
	else if (addr == (addr_t) &dummy32->starting_addr)
		/* Starting address of the user specified per set. */
		child->thread.per_user.start = data;
	else if (addr == (addr_t) &dummy32->ending_addr)
		/* Ending address of the user specified per set. */
		child->thread.per_user.end = data;
}

/*
 * Same as poke_user but for a 31 bit program.
 */
static int __poke_user_compat(struct task_struct *child,
			      addr_t addr, addr_t data)
{
	struct compat_user *dummy32 = NULL;
	__u32 tmp = (__u32) data;
	addr_t offset;

	if (addr < (addr_t) &dummy32->regs.acrs) {
		struct pt_regs *regs = task_pt_regs(child);
		/*
		 * psw, gprs, acrs and orig_gpr2 are stored on the stack
		 */
		if (addr == (addr_t) &dummy32->regs.psw.mask) {
			__u32 mask = PSW32_MASK_USER;

			mask |= is_ri_task(child) ? PSW32_MASK_RI : 0;
			/* Build a 64 bit psw mask from 31 bit mask. */
			if ((tmp & ~mask) != PSW32_USER_BITS)
				/* Invalid psw mask. */
				return -EINVAL;
			regs->psw.mask = (regs->psw.mask & ~PSW_MASK_USER) |
				(regs->psw.mask & PSW_MASK_BA) |
				(__u64)(tmp & mask) << 32;
		} else if (addr == (addr_t) &dummy32->regs.psw.addr) {
			/* Build a 64 bit psw address from 31 bit address. */
			regs->psw.addr = (__u64) tmp & PSW32_ADDR_INSN;
			/* Transfer 31 bit amode bit to psw mask. */
			regs->psw.mask = (regs->psw.mask & ~PSW_MASK_BA) |
				(__u64)(tmp & PSW32_ADDR_AMODE);
		} else {
			/* gpr 0-15 */
			*(__u32*)((addr_t) &regs->psw + addr*2 + 4) = tmp;
		}
	} else if (addr < (addr_t) (&dummy32->regs.orig_gpr2)) {
		/*
		 * access registers are stored in the thread structure
		 */
		offset = addr - (addr_t) &dummy32->regs.acrs;
		*(__u32*)((addr_t) &child->thread.acrs + offset) = tmp;

	} else if (addr == (addr_t) (&dummy32->regs.orig_gpr2)) {
		/*
		 * orig_gpr2 is stored on the kernel stack
		 */
		*(__u32*)((addr_t) &task_pt_regs(child)->orig_gpr2 + 4) = tmp;

	} else if (addr < (addr_t) &dummy32->regs.fp_regs) {
		/*
		 * prevent writess of padding hole between
		 * orig_gpr2 and fp_regs on s390.
		 */
		return 0;

	} else if (addr < (addr_t) (&dummy32->regs.fp_regs + 1)) {
		/*
		 * floating point regs. are stored in the thread structure 
		 */
		if (addr == (addr_t) &dummy32->regs.fp_regs.fpc &&
		    test_fp_ctl(tmp))
			return -EINVAL;
	        offset = addr - (addr_t) &dummy32->regs.fp_regs;
		*(__u32 *)((addr_t) &child->thread.fp_regs + offset) = tmp;

	} else if (addr < (addr_t) (&dummy32->regs.per_info + 1)) {
		/*
		 * Handle access to the per_info structure.
		 */
		addr -= (addr_t) &dummy32->regs.per_info;
		__poke_user_per_compat(child, addr, data);
	}

	return 0;
}

static int poke_user_compat(struct task_struct *child,
			    addr_t addr, addr_t data)
{
	if (!is_compat_task() || (addr & 3) ||
	    addr > sizeof(struct compat_user) - 3)
		return -EIO;

	return __poke_user_compat(child, addr, data);
}

long compat_arch_ptrace(struct task_struct *child, compat_long_t request,
			compat_ulong_t caddr, compat_ulong_t cdata)
{
	unsigned long addr = caddr;
	unsigned long data = cdata;
	compat_ptrace_area parea;
	int copied, ret;

	switch (request) {
	case PTRACE_PEEKUSR:
		/* read the word at location addr in the USER area. */
		return peek_user_compat(child, addr, data);

	case PTRACE_POKEUSR:
		/* write the word at location addr in the USER area */
		return poke_user_compat(child, addr, data);

	case PTRACE_PEEKUSR_AREA:
	case PTRACE_POKEUSR_AREA:
		if (copy_from_user(&parea, (void __force __user *) addr,
							sizeof(parea)))
			return -EFAULT;
		addr = parea.kernel_addr;
		data = parea.process_addr;
		copied = 0;
		while (copied < parea.len) {
			if (request == PTRACE_PEEKUSR_AREA)
				ret = peek_user_compat(child, addr, data);
			else {
				__u32 utmp;
				if (get_user(utmp,
					     (__u32 __force __user *) data))
					return -EFAULT;
				ret = poke_user_compat(child, addr, utmp);
			}
			if (ret)
				return ret;
			addr += sizeof(unsigned int);
			data += sizeof(unsigned int);
			copied += sizeof(unsigned int);
		}
		return 0;
	case PTRACE_GET_LAST_BREAK:
		put_user(task_thread_info(child)->last_break,
			 (unsigned int __user *) data);
		return 0;
	}
	return compat_ptrace_request(child, request, addr, data);
}
#endif

asmlinkage long do_syscall_trace_enter(struct pt_regs *regs)
{
	long ret = 0;

	/* Do the secure computing check first. */
	if (secure_computing(regs->gprs[2])) {
		/* seccomp failures shouldn't expose any additional code. */
		ret = -1;
		goto out;
	}

	/*
	 * The sysc_tracesys code in entry.S stored the system
	 * call number to gprs[2].
	 */
	if (test_thread_flag(TIF_SYSCALL_TRACE) &&
	    (tracehook_report_syscall_entry(regs) ||
	     regs->gprs[2] >= NR_syscalls)) {
		/*
		 * Tracing decided this syscall should not happen or the
		 * debugger stored an invalid system call number. Skip
		 * the system call and the system call restart handling.
		 */
		clear_pt_regs_flag(regs, PIF_SYSCALL);
		ret = -1;
	}

	if (unlikely(test_thread_flag(TIF_SYSCALL_TRACEPOINT)))
		trace_sys_enter(regs, regs->gprs[2]);

	audit_syscall_entry(regs->gprs[2], regs->orig_gpr2,
			    regs->gprs[3], regs->gprs[4],
			    regs->gprs[5]);
out:
	return ret ?: regs->gprs[2];
}

asmlinkage void do_syscall_trace_exit(struct pt_regs *regs)
{
	audit_syscall_exit(regs);

	if (unlikely(test_thread_flag(TIF_SYSCALL_TRACEPOINT)))
		trace_sys_exit(regs, regs->gprs[2]);

	if (test_thread_flag(TIF_SYSCALL_TRACE))
		tracehook_report_syscall_exit(regs, 0);
}

/*
 * user_regset definitions.
 */

static int s390_regs_get(struct task_struct *target,
			 const struct user_regset *regset,
			 unsigned int pos, unsigned int count,
			 void *kbuf, void __user *ubuf)
{
	if (target == current)
		save_access_regs(target->thread.acrs);

	if (kbuf) {
		unsigned long *k = kbuf;
		while (count > 0) {
			*k++ = __peek_user(target, pos);
			count -= sizeof(*k);
			pos += sizeof(*k);
		}
	} else {
		unsigned long __user *u = ubuf;
		while (count > 0) {
			if (__put_user(__peek_user(target, pos), u++))
				return -EFAULT;
			count -= sizeof(*u);
			pos += sizeof(*u);
		}
	}
	return 0;
}

static int s390_regs_set(struct task_struct *target,
			 const struct user_regset *regset,
			 unsigned int pos, unsigned int count,
			 const void *kbuf, const void __user *ubuf)
{
	int rc = 0;

	if (target == current)
		save_access_regs(target->thread.acrs);

	if (kbuf) {
		const unsigned long *k = kbuf;
		while (count > 0 && !rc) {
			rc = __poke_user(target, pos, *k++);
			count -= sizeof(*k);
			pos += sizeof(*k);
		}
	} else {
		const unsigned long  __user *u = ubuf;
		while (count > 0 && !rc) {
			unsigned long word;
			rc = __get_user(word, u++);
			if (rc)
				break;
			rc = __poke_user(target, pos, word);
			count -= sizeof(*u);
			pos += sizeof(*u);
		}
	}

	if (rc == 0 && target == current)
		restore_access_regs(target->thread.acrs);

	return rc;
}

static int s390_fpregs_get(struct task_struct *target,
			   const struct user_regset *regset, unsigned int pos,
			   unsigned int count, void *kbuf, void __user *ubuf)
{
	if (target == current) {
		save_fp_ctl(&target->thread.fp_regs.fpc);
		save_fp_regs(target->thread.fp_regs.fprs);
	}

	return user_regset_copyout(&pos, &count, &kbuf, &ubuf,
				   &target->thread.fp_regs, 0, -1);
}

static int s390_fpregs_set(struct task_struct *target,
			   const struct user_regset *regset, unsigned int pos,
			   unsigned int count, const void *kbuf,
			   const void __user *ubuf)
{
	int rc = 0;

	if (target == current) {
		save_fp_ctl(&target->thread.fp_regs.fpc);
		save_fp_regs(target->thread.fp_regs.fprs);
	}

	/* If setting FPC, must validate it first. */
	if (count > 0 && pos < offsetof(s390_fp_regs, fprs)) {
		u32 ufpc[2] = { target->thread.fp_regs.fpc, 0 };
		rc = user_regset_copyin(&pos, &count, &kbuf, &ubuf, &ufpc,
					0, offsetof(s390_fp_regs, fprs));
		if (rc)
			return rc;
		if (ufpc[1] != 0 || test_fp_ctl(ufpc[0]))
			return -EINVAL;
		target->thread.fp_regs.fpc = ufpc[0];
	}

	if (rc == 0 && count > 0)
		rc = user_regset_copyin(&pos, &count, &kbuf, &ubuf,
					target->thread.fp_regs.fprs,
					offsetof(s390_fp_regs, fprs), -1);

	if (rc == 0 && target == current) {
		restore_fp_ctl(&target->thread.fp_regs.fpc);
		restore_fp_regs(target->thread.fp_regs.fprs);
	}

	return rc;
}

#ifdef CONFIG_64BIT

static int s390_last_break_get(struct task_struct *target,
			       const struct user_regset *regset,
			       unsigned int pos, unsigned int count,
			       void *kbuf, void __user *ubuf)
{
	if (count > 0) {
		if (kbuf) {
			unsigned long *k = kbuf;
			*k = task_thread_info(target)->last_break;
		} else {
			unsigned long  __user *u = ubuf;
			if (__put_user(task_thread_info(target)->last_break, u))
				return -EFAULT;
		}
	}
	return 0;
}

static int s390_last_break_set(struct task_struct *target,
			       const struct user_regset *regset,
			       unsigned int pos, unsigned int count,
			       const void *kbuf, const void __user *ubuf)
{
	return 0;
}

static int s390_tdb_get(struct task_struct *target,
			const struct user_regset *regset,
			unsigned int pos, unsigned int count,
			void *kbuf, void __user *ubuf)
{
	struct pt_regs *regs = task_pt_regs(target);
	unsigned char *data;

	if (!(regs->int_code & 0x200))
		return -ENODATA;
	data = target->thread.trap_tdb;
	return user_regset_copyout(&pos, &count, &kbuf, &ubuf, data, 0, 256);
}

static int s390_tdb_set(struct task_struct *target,
			const struct user_regset *regset,
			unsigned int pos, unsigned int count,
			const void *kbuf, const void __user *ubuf)
{
	return 0;
}

#endif

static int s390_system_call_get(struct task_struct *target,
				const struct user_regset *regset,
				unsigned int pos, unsigned int count,
				void *kbuf, void __user *ubuf)
{
	unsigned int *data = &task_thread_info(target)->system_call;
	return user_regset_copyout(&pos, &count, &kbuf, &ubuf,
				   data, 0, sizeof(unsigned int));
}

static int s390_system_call_set(struct task_struct *target,
				const struct user_regset *regset,
				unsigned int pos, unsigned int count,
				const void *kbuf, const void __user *ubuf)
{
	unsigned int *data = &task_thread_info(target)->system_call;
	return user_regset_copyin(&pos, &count, &kbuf, &ubuf,
				  data, 0, sizeof(unsigned int));
}

static const struct user_regset s390_regsets[] = {
	[REGSET_GENERAL] = {
		.core_note_type = NT_PRSTATUS,
		.n = sizeof(s390_regs) / sizeof(long),
		.size = sizeof(long),
		.align = sizeof(long),
		.get = s390_regs_get,
		.set = s390_regs_set,
	},
	[REGSET_FP] = {
		.core_note_type = NT_PRFPREG,
		.n = sizeof(s390_fp_regs) / sizeof(long),
		.size = sizeof(long),
		.align = sizeof(long),
		.get = s390_fpregs_get,
		.set = s390_fpregs_set,
	},
#ifdef CONFIG_64BIT
	[REGSET_LAST_BREAK] = {
		.core_note_type = NT_S390_LAST_BREAK,
		.n = 1,
		.size = sizeof(long),
		.align = sizeof(long),
		.get = s390_last_break_get,
		.set = s390_last_break_set,
	},
	[REGSET_TDB] = {
		.core_note_type = NT_S390_TDB,
		.n = 1,
		.size = 256,
		.align = 1,
		.get = s390_tdb_get,
		.set = s390_tdb_set,
	},
#endif
	[REGSET_SYSTEM_CALL] = {
		.core_note_type = NT_S390_SYSTEM_CALL,
		.n = 1,
		.size = sizeof(unsigned int),
		.align = sizeof(unsigned int),
		.get = s390_system_call_get,
		.set = s390_system_call_set,
	},
};

static const struct user_regset_view user_s390_view = {
	.name = UTS_MACHINE,
	.e_machine = EM_S390,
	.regsets = s390_regsets,
	.n = ARRAY_SIZE(s390_regsets)
};

#ifdef CONFIG_COMPAT
static int s390_compat_regs_get(struct task_struct *target,
				const struct user_regset *regset,
				unsigned int pos, unsigned int count,
				void *kbuf, void __user *ubuf)
{
	if (target == current)
		save_access_regs(target->thread.acrs);

	if (kbuf) {
		compat_ulong_t *k = kbuf;
		while (count > 0) {
			*k++ = __peek_user_compat(target, pos);
			count -= sizeof(*k);
			pos += sizeof(*k);
		}
	} else {
		compat_ulong_t __user *u = ubuf;
		while (count > 0) {
			if (__put_user(__peek_user_compat(target, pos), u++))
				return -EFAULT;
			count -= sizeof(*u);
			pos += sizeof(*u);
		}
	}
	return 0;
}

static int s390_compat_regs_set(struct task_struct *target,
				const struct user_regset *regset,
				unsigned int pos, unsigned int count,
				const void *kbuf, const void __user *ubuf)
{
	int rc = 0;

	if (target == current)
		save_access_regs(target->thread.acrs);

	if (kbuf) {
		const compat_ulong_t *k = kbuf;
		while (count > 0 && !rc) {
			rc = __poke_user_compat(target, pos, *k++);
			count -= sizeof(*k);
			pos += sizeof(*k);
		}
	} else {
		const compat_ulong_t  __user *u = ubuf;
		while (count > 0 && !rc) {
			compat_ulong_t word;
			rc = __get_user(word, u++);
			if (rc)
				break;
			rc = __poke_user_compat(target, pos, word);
			count -= sizeof(*u);
			pos += sizeof(*u);
		}
	}

	if (rc == 0 && target == current)
		restore_access_regs(target->thread.acrs);

	return rc;
}

static int s390_compat_regs_high_get(struct task_struct *target,
				     const struct user_regset *regset,
				     unsigned int pos, unsigned int count,
				     void *kbuf, void __user *ubuf)
{
	compat_ulong_t *gprs_high;

	gprs_high = (compat_ulong_t *)
		&task_pt_regs(target)->gprs[pos / sizeof(compat_ulong_t)];
	if (kbuf) {
		compat_ulong_t *k = kbuf;
		while (count > 0) {
			*k++ = *gprs_high;
			gprs_high += 2;
			count -= sizeof(*k);
		}
	} else {
		compat_ulong_t __user *u = ubuf;
		while (count > 0) {
			if (__put_user(*gprs_high, u++))
				return -EFAULT;
			gprs_high += 2;
			count -= sizeof(*u);
		}
	}
	return 0;
}

static int s390_compat_regs_high_set(struct task_struct *target,
				     const struct user_regset *regset,
				     unsigned int pos, unsigned int count,
				     const void *kbuf, const void __user *ubuf)
{
	compat_ulong_t *gprs_high;
	int rc = 0;

	gprs_high = (compat_ulong_t *)
		&task_pt_regs(target)->gprs[pos / sizeof(compat_ulong_t)];
	if (kbuf) {
		const compat_ulong_t *k = kbuf;
		while (count > 0) {
			*gprs_high = *k++;
			*gprs_high += 2;
			count -= sizeof(*k);
		}
	} else {
		const compat_ulong_t  __user *u = ubuf;
		while (count > 0 && !rc) {
			unsigned long word;
			rc = __get_user(word, u++);
			if (rc)
				break;
			*gprs_high = word;
			*gprs_high += 2;
			count -= sizeof(*u);
		}
	}

	return rc;
}

static int s390_compat_last_break_get(struct task_struct *target,
				      const struct user_regset *regset,
				      unsigned int pos, unsigned int count,
				      void *kbuf, void __user *ubuf)
{
	compat_ulong_t last_break;

	if (count > 0) {
		last_break = task_thread_info(target)->last_break;
		if (kbuf) {
			unsigned long *k = kbuf;
			*k = last_break;
		} else {
			unsigned long  __user *u = ubuf;
			if (__put_user(last_break, u))
				return -EFAULT;
		}
	}
	return 0;
}

static int s390_compat_last_break_set(struct task_struct *target,
				      const struct user_regset *regset,
				      unsigned int pos, unsigned int count,
				      const void *kbuf, const void __user *ubuf)
{
	return 0;
}

static const struct user_regset s390_compat_regsets[] = {
	[REGSET_GENERAL] = {
		.core_note_type = NT_PRSTATUS,
		.n = sizeof(s390_compat_regs) / sizeof(compat_long_t),
		.size = sizeof(compat_long_t),
		.align = sizeof(compat_long_t),
		.get = s390_compat_regs_get,
		.set = s390_compat_regs_set,
	},
	[REGSET_FP] = {
		.core_note_type = NT_PRFPREG,
		.n = sizeof(s390_fp_regs) / sizeof(compat_long_t),
		.size = sizeof(compat_long_t),
		.align = sizeof(compat_long_t),
		.get = s390_fpregs_get,
		.set = s390_fpregs_set,
	},
	[REGSET_LAST_BREAK] = {
		.core_note_type = NT_S390_LAST_BREAK,
		.n = 1,
		.size = sizeof(long),
		.align = sizeof(long),
		.get = s390_compat_last_break_get,
		.set = s390_compat_last_break_set,
	},
	[REGSET_TDB] = {
		.core_note_type = NT_S390_TDB,
		.n = 1,
		.size = 256,
		.align = 1,
		.get = s390_tdb_get,
		.set = s390_tdb_set,
	},
	[REGSET_SYSTEM_CALL] = {
		.core_note_type = NT_S390_SYSTEM_CALL,
		.n = 1,
		.size = sizeof(compat_uint_t),
		.align = sizeof(compat_uint_t),
		.get = s390_system_call_get,
		.set = s390_system_call_set,
	},
	[REGSET_GENERAL_EXTENDED] = {
		.core_note_type = NT_S390_HIGH_GPRS,
		.n = sizeof(s390_compat_regs_high) / sizeof(compat_long_t),
		.size = sizeof(compat_long_t),
		.align = sizeof(compat_long_t),
		.get = s390_compat_regs_high_get,
		.set = s390_compat_regs_high_set,
	},
};

static const struct user_regset_view user_s390_compat_view = {
	.name = "s390",
	.e_machine = EM_S390,
	.regsets = s390_compat_regsets,
	.n = ARRAY_SIZE(s390_compat_regsets)
};
#endif

const struct user_regset_view *task_user_regset_view(struct task_struct *task)
{
#ifdef CONFIG_COMPAT
	if (test_tsk_thread_flag(task, TIF_31BIT))
		return &user_s390_compat_view;
#endif
	return &user_s390_view;
}

static const char *gpr_names[NUM_GPRS] = {
	"r0", "r1",  "r2",  "r3",  "r4",  "r5",  "r6",  "r7",
	"r8", "r9", "r10", "r11", "r12", "r13", "r14", "r15",
};

unsigned long regs_get_register(struct pt_regs *regs, unsigned int offset)
{
	if (offset >= NUM_GPRS)
		return 0;
	return regs->gprs[offset];
}

int regs_query_register_offset(const char *name)
{
	unsigned long offset;

	if (!name || *name != 'r')
		return -EINVAL;
	if (kstrtoul(name + 1, 10, &offset))
		return -EINVAL;
	if (offset >= NUM_GPRS)
		return -EINVAL;
	return offset;
}

const char *regs_query_register_name(unsigned int offset)
{
	if (offset >= NUM_GPRS)
		return NULL;
	return gpr_names[offset];
}

static int regs_within_kernel_stack(struct pt_regs *regs, unsigned long addr)
{
	unsigned long ksp = kernel_stack_pointer(regs);

	return (addr & ~(THREAD_SIZE - 1)) == (ksp & ~(THREAD_SIZE - 1));
}

/**
 * regs_get_kernel_stack_nth() - get Nth entry of the stack
 * @regs:pt_regs which contains kernel stack pointer.
 * @n:stack entry number.
 *
 * regs_get_kernel_stack_nth() returns @n th entry of the kernel stack which
 * is specifined by @regs. If the @n th entry is NOT in the kernel stack,
 * this returns 0.
 */
unsigned long regs_get_kernel_stack_nth(struct pt_regs *regs, unsigned int n)
{
	unsigned long addr;

	addr = kernel_stack_pointer(regs) + n * sizeof(long);
	if (!regs_within_kernel_stack(regs, addr))
		return 0;
	return *(unsigned long *)addr;
}<|MERGE_RESOLUTION|>--- conflicted
+++ resolved
@@ -64,11 +64,7 @@
 		if (task->thread.per_flags & PER_FLAG_NO_TE)
 			cr_new &= ~(1UL << 55);
 		if (cr_new != cr)
-<<<<<<< HEAD
 			__ctl_load(cr_new, 0, 0);
-=======
-			__ctl_load(cr, 0, 0);
->>>>>>> 3efe33f5
 		/* Set or clear transaction execution TDC bits 62 and 63. */
 		__ctl_store(cr, 2, 2);
 		cr_new = cr & ~3UL;
@@ -122,15 +118,12 @@
 {
 	clear_tsk_thread_flag(task, TIF_BLOCK_STEP);
 	clear_tsk_thread_flag(task, TIF_SINGLE_STEP);
-<<<<<<< HEAD
 }
 
 void user_enable_block_step(struct task_struct *task)
 {
 	set_tsk_thread_flag(task, TIF_SINGLE_STEP);
 	set_tsk_thread_flag(task, TIF_BLOCK_STEP);
-=======
->>>>>>> 3efe33f5
 }
 
 /*
