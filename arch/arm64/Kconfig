# SPDX-License-Identifier: GPL-2.0-only
config ARM64
	def_bool y
	select ACPI_CCA_REQUIRED if ACPI
	select ACPI_GENERIC_GSI if ACPI
	select ACPI_GTDT if ACPI
	select ACPI_IORT if ACPI
	select ACPI_REDUCED_HARDWARE_ONLY if ACPI
	select ACPI_MCFG if (ACPI && PCI)
	select ACPI_SPCR_TABLE if ACPI
	select ACPI_PPTT if ACPI
	select ARCH_CLOCKSOURCE_DATA
	select ARCH_HAS_DEBUG_VIRTUAL
	select ARCH_HAS_DEVMEM_IS_ALLOWED
	select ARCH_HAS_DMA_COHERENT_TO_PFN
	select ARCH_HAS_DMA_MMAP_PGPROT
	select ARCH_HAS_DMA_PREP_COHERENT
	select ARCH_HAS_ACPI_TABLE_UPGRADE if ACPI
	select ARCH_HAS_ELF_RANDOMIZE
	select ARCH_HAS_FAST_MULTIPLIER
	select ARCH_HAS_FORTIFY_SOURCE
	select ARCH_HAS_GCOV_PROFILE_ALL
	select ARCH_HAS_GIGANTIC_PAGE
	select ARCH_HAS_KCOV
	select ARCH_HAS_KEEPINITRD
	select ARCH_HAS_MEMBARRIER_SYNC_CORE
	select ARCH_HAS_PTE_SPECIAL
	select ARCH_HAS_SETUP_DMA_OPS
	select ARCH_HAS_SET_MEMORY
	select ARCH_HAS_STRICT_KERNEL_RWX
	select ARCH_HAS_STRICT_MODULE_RWX
	select ARCH_HAS_SYNC_DMA_FOR_DEVICE
	select ARCH_HAS_SYNC_DMA_FOR_CPU
	select ARCH_HAS_SYSCALL_WRAPPER
	select ARCH_HAS_TEARDOWN_DMA_OPS if IOMMU_SUPPORT
	select ARCH_HAS_TICK_BROADCAST if GENERIC_CLOCKEVENTS_BROADCAST
	select ARCH_HAVE_NMI_SAFE_CMPXCHG
	select ARCH_INLINE_READ_LOCK if !PREEMPT
	select ARCH_INLINE_READ_LOCK_BH if !PREEMPT
	select ARCH_INLINE_READ_LOCK_IRQ if !PREEMPT
	select ARCH_INLINE_READ_LOCK_IRQSAVE if !PREEMPT
	select ARCH_INLINE_READ_UNLOCK if !PREEMPT
	select ARCH_INLINE_READ_UNLOCK_BH if !PREEMPT
	select ARCH_INLINE_READ_UNLOCK_IRQ if !PREEMPT
	select ARCH_INLINE_READ_UNLOCK_IRQRESTORE if !PREEMPT
	select ARCH_INLINE_WRITE_LOCK if !PREEMPT
	select ARCH_INLINE_WRITE_LOCK_BH if !PREEMPT
	select ARCH_INLINE_WRITE_LOCK_IRQ if !PREEMPT
	select ARCH_INLINE_WRITE_LOCK_IRQSAVE if !PREEMPT
	select ARCH_INLINE_WRITE_UNLOCK if !PREEMPT
	select ARCH_INLINE_WRITE_UNLOCK_BH if !PREEMPT
	select ARCH_INLINE_WRITE_UNLOCK_IRQ if !PREEMPT
	select ARCH_INLINE_WRITE_UNLOCK_IRQRESTORE if !PREEMPT
	select ARCH_INLINE_SPIN_TRYLOCK if !PREEMPT
	select ARCH_INLINE_SPIN_TRYLOCK_BH if !PREEMPT
	select ARCH_INLINE_SPIN_LOCK if !PREEMPT
	select ARCH_INLINE_SPIN_LOCK_BH if !PREEMPT
	select ARCH_INLINE_SPIN_LOCK_IRQ if !PREEMPT
	select ARCH_INLINE_SPIN_LOCK_IRQSAVE if !PREEMPT
	select ARCH_INLINE_SPIN_UNLOCK if !PREEMPT
	select ARCH_INLINE_SPIN_UNLOCK_BH if !PREEMPT
	select ARCH_INLINE_SPIN_UNLOCK_IRQ if !PREEMPT
	select ARCH_INLINE_SPIN_UNLOCK_IRQRESTORE if !PREEMPT
	select ARCH_KEEP_MEMBLOCK
	select ARCH_USE_CMPXCHG_LOCKREF
	select ARCH_USE_QUEUED_RWLOCKS
	select ARCH_USE_QUEUED_SPINLOCKS
	select ARCH_SUPPORTS_MEMORY_FAILURE
	select ARCH_SUPPORTS_ATOMIC_RMW
	select ARCH_SUPPORTS_INT128 if GCC_VERSION >= 50000 || CC_IS_CLANG
	select ARCH_SUPPORTS_NUMA_BALANCING
	select ARCH_WANT_COMPAT_IPC_PARSE_VERSION if COMPAT
	select ARCH_WANT_FRAME_POINTERS
	select ARCH_HAS_UBSAN_SANITIZE_ALL
	select ARM_AMBA
	select ARM_ARCH_TIMER
	select ARM_GIC
	select AUDIT_ARCH_COMPAT_GENERIC
	select ARM_GIC_V2M if PCI
	select ARM_GIC_V3
	select ARM_GIC_V3_ITS if PCI
	select ARM_PSCI_FW
	select BUILDTIME_EXTABLE_SORT
	select CLONE_BACKWARDS
	select COMMON_CLK
	select CPU_PM if (SUSPEND || CPU_IDLE)
	select CRC32
	select DCACHE_WORD_ACCESS
	select DMA_DIRECT_REMAP
	select EDAC_SUPPORT
	select FRAME_POINTER
	select GENERIC_ALLOCATOR
	select GENERIC_ARCH_TOPOLOGY
	select GENERIC_CLOCKEVENTS
	select GENERIC_CLOCKEVENTS_BROADCAST
	select GENERIC_CPU_AUTOPROBE
	select GENERIC_CPU_VULNERABILITIES
	select GENERIC_EARLY_IOREMAP
	select GENERIC_IDLE_POLL_SETUP
	select GENERIC_IRQ_MULTI_HANDLER
	select GENERIC_IRQ_PROBE
	select GENERIC_IRQ_SHOW
	select GENERIC_IRQ_SHOW_LEVEL
	select GENERIC_PCI_IOMAP
	select GENERIC_SCHED_CLOCK
	select GENERIC_SMP_IDLE_THREAD
	select GENERIC_STRNCPY_FROM_USER
	select GENERIC_STRNLEN_USER
	select GENERIC_TIME_VSYSCALL
	select HANDLE_DOMAIN_IRQ
	select HARDIRQS_SW_RESEND
	select HAVE_PCI
	select HAVE_ACPI_APEI if (ACPI && EFI)
	select HAVE_ALIGNED_STRUCT_PAGE if SLUB
	select HAVE_ARCH_AUDITSYSCALL
	select HAVE_ARCH_BITREVERSE
	select HAVE_ARCH_HUGE_VMAP
	select HAVE_ARCH_JUMP_LABEL
	select HAVE_ARCH_JUMP_LABEL_RELATIVE
	select HAVE_ARCH_KASAN if !(ARM64_16K_PAGES && ARM64_VA_BITS_48)
	select HAVE_ARCH_KASAN_SW_TAGS if HAVE_ARCH_KASAN
	select HAVE_ARCH_KGDB
	select HAVE_ARCH_MMAP_RND_BITS
	select HAVE_ARCH_MMAP_RND_COMPAT_BITS if COMPAT
	select HAVE_ARCH_PREL32_RELOCATIONS
	select HAVE_ARCH_SECCOMP_FILTER
	select HAVE_ARCH_STACKLEAK
	select HAVE_ARCH_THREAD_STRUCT_WHITELIST
	select HAVE_ARCH_TRACEHOOK
	select HAVE_ARCH_TRANSPARENT_HUGEPAGE
	select HAVE_ARCH_VMAP_STACK
	select HAVE_ARM_SMCCC
	select HAVE_EBPF_JIT
	select HAVE_C_RECORDMCOUNT
	select HAVE_CMPXCHG_DOUBLE
	select HAVE_CMPXCHG_LOCAL
	select HAVE_CONTEXT_TRACKING
	select HAVE_DEBUG_BUGVERBOSE
	select HAVE_DEBUG_KMEMLEAK
	select HAVE_DMA_CONTIGUOUS
	select HAVE_DYNAMIC_FTRACE
	select HAVE_EFFICIENT_UNALIGNED_ACCESS
	select HAVE_FTRACE_MCOUNT_RECORD
	select HAVE_FUNCTION_TRACER
	select HAVE_FUNCTION_GRAPH_TRACER
	select HAVE_GCC_PLUGINS
	select HAVE_HW_BREAKPOINT if PERF_EVENTS
	select HAVE_IRQ_TIME_ACCOUNTING
	select HAVE_MEMBLOCK_NODE_MAP if NUMA
	select HAVE_NMI
	select HAVE_PATA_PLATFORM
	select HAVE_PERF_EVENTS
	select HAVE_PERF_REGS
	select HAVE_PERF_USER_STACK_DUMP
	select HAVE_REGS_AND_STACK_ACCESS_API
	select HAVE_FUNCTION_ARG_ACCESS_API
	select HAVE_RCU_TABLE_FREE
	select HAVE_RSEQ
	select HAVE_STACKPROTECTOR
	select HAVE_SYSCALL_TRACEPOINTS
	select HAVE_KPROBES
	select HAVE_KRETPROBES
	select IOMMU_DMA if IOMMU_SUPPORT
	select IRQ_DOMAIN
	select IRQ_FORCED_THREADING
	select MODULES_USE_ELF_RELA
	select NEED_DMA_MAP_STATE
	select NEED_SG_DMA_LENGTH
	select OF
	select OF_EARLY_FLATTREE
	select PCI_DOMAINS_GENERIC if PCI
	select PCI_ECAM if (ACPI && PCI)
	select PCI_SYSCALL if PCI
	select POWER_RESET
	select POWER_SUPPLY
	select REFCOUNT_FULL
	select SPARSE_IRQ
	select SWIOTLB
	select SYSCTL_EXCEPTION_TRACE
	select THREAD_INFO_IN_TASK
	help
	  ARM 64-bit (AArch64) Linux support.

config 64BIT
	def_bool y

config MMU
	def_bool y

config ARM64_PAGE_SHIFT
	int
	default 16 if ARM64_64K_PAGES
	default 14 if ARM64_16K_PAGES
	default 12

config ARM64_CONT_SHIFT
	int
	default 5 if ARM64_64K_PAGES
	default 7 if ARM64_16K_PAGES
	default 4

config ARCH_MMAP_RND_BITS_MIN
       default 14 if ARM64_64K_PAGES
       default 16 if ARM64_16K_PAGES
       default 18

# max bits determined by the following formula:
#  VA_BITS - PAGE_SHIFT - 3
config ARCH_MMAP_RND_BITS_MAX
       default 19 if ARM64_VA_BITS=36
       default 24 if ARM64_VA_BITS=39
       default 27 if ARM64_VA_BITS=42
       default 30 if ARM64_VA_BITS=47
       default 29 if ARM64_VA_BITS=48 && ARM64_64K_PAGES
       default 31 if ARM64_VA_BITS=48 && ARM64_16K_PAGES
       default 33 if ARM64_VA_BITS=48
       default 14 if ARM64_64K_PAGES
       default 16 if ARM64_16K_PAGES
       default 18

config ARCH_MMAP_RND_COMPAT_BITS_MIN
       default 7 if ARM64_64K_PAGES
       default 9 if ARM64_16K_PAGES
       default 11

config ARCH_MMAP_RND_COMPAT_BITS_MAX
       default 16

config NO_IOPORT_MAP
	def_bool y if !PCI

config STACKTRACE_SUPPORT
	def_bool y

config ILLEGAL_POINTER_VALUE
	hex
	default 0xdead000000000000

config LOCKDEP_SUPPORT
	def_bool y

config TRACE_IRQFLAGS_SUPPORT
	def_bool y

config GENERIC_BUG
	def_bool y
	depends on BUG

config GENERIC_BUG_RELATIVE_POINTERS
	def_bool y
	depends on GENERIC_BUG

config GENERIC_HWEIGHT
	def_bool y

config GENERIC_CSUM
        def_bool y

config GENERIC_CALIBRATE_DELAY
	def_bool y

config ZONE_DMA32
	def_bool y

config HAVE_GENERIC_GUP
	def_bool y

config ARCH_ENABLE_MEMORY_HOTPLUG
	def_bool y

config SMP
	def_bool y

config KERNEL_MODE_NEON
	def_bool y

config FIX_EARLYCON_MEM
	def_bool y

config PGTABLE_LEVELS
	int
	default 2 if ARM64_16K_PAGES && ARM64_VA_BITS_36
	default 2 if ARM64_64K_PAGES && ARM64_VA_BITS_42
	default 3 if ARM64_64K_PAGES && (ARM64_VA_BITS_48 || ARM64_USER_VA_BITS_52)
	default 3 if ARM64_4K_PAGES && ARM64_VA_BITS_39
	default 3 if ARM64_16K_PAGES && ARM64_VA_BITS_47
	default 4 if !ARM64_64K_PAGES && ARM64_VA_BITS_48

config ARCH_SUPPORTS_UPROBES
	def_bool y

config ARCH_PROC_KCORE_TEXT
	def_bool y

source "arch/arm64/Kconfig.platforms"

menu "Kernel Features"

menu "ARM errata workarounds via the alternatives framework"

config ARM64_WORKAROUND_CLEAN_CACHE
	bool

config ARM64_ERRATUM_826319
	bool "Cortex-A53: 826319: System might deadlock if a write cannot complete until read data is accepted"
	default y
	select ARM64_WORKAROUND_CLEAN_CACHE
	help
	  This option adds an alternative code sequence to work around ARM
	  erratum 826319 on Cortex-A53 parts up to r0p2 with an AMBA 4 ACE or
	  AXI master interface and an L2 cache.

	  If a Cortex-A53 uses an AMBA AXI4 ACE interface to other processors
	  and is unable to accept a certain write via this interface, it will
	  not progress on read data presented on the read data channel and the
	  system can deadlock.

	  The workaround promotes data cache clean instructions to
	  data cache clean-and-invalidate.
	  Please note that this does not necessarily enable the workaround,
	  as it depends on the alternative framework, which will only patch
	  the kernel if an affected CPU is detected.

	  If unsure, say Y.

config ARM64_ERRATUM_827319
	bool "Cortex-A53: 827319: Data cache clean instructions might cause overlapping transactions to the interconnect"
	default y
	select ARM64_WORKAROUND_CLEAN_CACHE
	help
	  This option adds an alternative code sequence to work around ARM
	  erratum 827319 on Cortex-A53 parts up to r0p2 with an AMBA 5 CHI
	  master interface and an L2 cache.

	  Under certain conditions this erratum can cause a clean line eviction
	  to occur at the same time as another transaction to the same address
	  on the AMBA 5 CHI interface, which can cause data corruption if the
	  interconnect reorders the two transactions.

	  The workaround promotes data cache clean instructions to
	  data cache clean-and-invalidate.
	  Please note that this does not necessarily enable the workaround,
	  as it depends on the alternative framework, which will only patch
	  the kernel if an affected CPU is detected.

	  If unsure, say Y.

config ARM64_ERRATUM_824069
	bool "Cortex-A53: 824069: Cache line might not be marked as clean after a CleanShared snoop"
	default y
	select ARM64_WORKAROUND_CLEAN_CACHE
	help
	  This option adds an alternative code sequence to work around ARM
	  erratum 824069 on Cortex-A53 parts up to r0p2 when it is connected
	  to a coherent interconnect.

	  If a Cortex-A53 processor is executing a store or prefetch for
	  write instruction at the same time as a processor in another
	  cluster is executing a cache maintenance operation to the same
	  address, then this erratum might cause a clean cache line to be
	  incorrectly marked as dirty.

	  The workaround promotes data cache clean instructions to
	  data cache clean-and-invalidate.
	  Please note that this option does not necessarily enable the
	  workaround, as it depends on the alternative framework, which will
	  only patch the kernel if an affected CPU is detected.

	  If unsure, say Y.

config ARM64_ERRATUM_819472
	bool "Cortex-A53: 819472: Store exclusive instructions might cause data corruption"
	default y
	select ARM64_WORKAROUND_CLEAN_CACHE
	help
	  This option adds an alternative code sequence to work around ARM
	  erratum 819472 on Cortex-A53 parts up to r0p1 with an L2 cache
	  present when it is connected to a coherent interconnect.

	  If the processor is executing a load and store exclusive sequence at
	  the same time as a processor in another cluster is executing a cache
	  maintenance operation to the same address, then this erratum might
	  cause data corruption.

	  The workaround promotes data cache clean instructions to
	  data cache clean-and-invalidate.
	  Please note that this does not necessarily enable the workaround,
	  as it depends on the alternative framework, which will only patch
	  the kernel if an affected CPU is detected.

	  If unsure, say Y.

config ARM64_ERRATUM_832075
	bool "Cortex-A57: 832075: possible deadlock on mixing exclusive memory accesses with device loads"
	default y
	help
	  This option adds an alternative code sequence to work around ARM
	  erratum 832075 on Cortex-A57 parts up to r1p2.

	  Affected Cortex-A57 parts might deadlock when exclusive load/store
	  instructions to Write-Back memory are mixed with Device loads.

	  The workaround is to promote device loads to use Load-Acquire
	  semantics.
	  Please note that this does not necessarily enable the workaround,
	  as it depends on the alternative framework, which will only patch
	  the kernel if an affected CPU is detected.

	  If unsure, say Y.

config ARM64_ERRATUM_834220
	bool "Cortex-A57: 834220: Stage 2 translation fault might be incorrectly reported in presence of a Stage 1 fault"
	depends on KVM
	default y
	help
	  This option adds an alternative code sequence to work around ARM
	  erratum 834220 on Cortex-A57 parts up to r1p2.

	  Affected Cortex-A57 parts might report a Stage 2 translation
	  fault as the result of a Stage 1 fault for load crossing a
	  page boundary when there is a permission or device memory
	  alignment fault at Stage 1 and a translation fault at Stage 2.

	  The workaround is to verify that the Stage 1 translation
	  doesn't generate a fault before handling the Stage 2 fault.
	  Please note that this does not necessarily enable the workaround,
	  as it depends on the alternative framework, which will only patch
	  the kernel if an affected CPU is detected.

	  If unsure, say Y.

config ARM64_ERRATUM_845719
	bool "Cortex-A53: 845719: a load might read incorrect data"
	depends on COMPAT
	default y
	help
	  This option adds an alternative code sequence to work around ARM
	  erratum 845719 on Cortex-A53 parts up to r0p4.

	  When running a compat (AArch32) userspace on an affected Cortex-A53
	  part, a load at EL0 from a virtual address that matches the bottom 32
	  bits of the virtual address used by a recent load at (AArch64) EL1
	  might return incorrect data.

	  The workaround is to write the contextidr_el1 register on exception
	  return to a 32-bit task.
	  Please note that this does not necessarily enable the workaround,
	  as it depends on the alternative framework, which will only patch
	  the kernel if an affected CPU is detected.

	  If unsure, say Y.

config ARM64_ERRATUM_843419
	bool "Cortex-A53: 843419: A load or store might access an incorrect address"
	default y
	select ARM64_MODULE_PLTS if MODULES
	help
	  This option links the kernel with '--fix-cortex-a53-843419' and
	  enables PLT support to replace certain ADRP instructions, which can
	  cause subsequent memory accesses to use an incorrect address on
	  Cortex-A53 parts up to r0p4.

	  If unsure, say Y.

config ARM64_ERRATUM_1024718
	bool "Cortex-A55: 1024718: Update of DBM/AP bits without break before make might result in incorrect update"
	default y
	help
	  This option adds a workaround for ARM Cortex-A55 Erratum 1024718.

	  Affected Cortex-A55 cores (r0p0, r0p1, r1p0) could cause incorrect
	  update of the hardware dirty bit when the DBM/AP bits are updated
	  without a break-before-make. The workaround is to disable the usage
	  of hardware DBM locally on the affected cores. CPUs not affected by
	  this erratum will continue to use the feature.

	  If unsure, say Y.

<<<<<<< HEAD
config ARM64_ERRATUM_1188873
	bool "Cortex-A76/Neoverse-N1: MRC read following MRRC read of specific Generic Timer in AArch32 might give incorrect result"
	default y
	depends on COMPAT
	select ARM_ARCH_TIMER_OOL_WORKAROUND
	help
	  This option adds a workaround for ARM Cortex-A76/Neoverse-N1
	  erratum 1188873.

	  Affected Cortex-A76/Neoverse-N1 cores (r0p0, r1p0, r2p0) could
=======
config ARM64_ERRATUM_1418040
	bool "Cortex-A76/Neoverse-N1: MRC read following MRRC read of specific Generic Timer in AArch32 might give incorrect result"
	default y
	depends on COMPAT
	help
	  This option adds a workaround for ARM Cortex-A76/Neoverse-N1
	  errata 1188873 and 1418040.

	  Affected Cortex-A76/Neoverse-N1 cores (r0p0 to r3p1) could
>>>>>>> 4b972a01
	  cause register corruption when accessing the timer registers
	  from AArch32 userspace.

	  If unsure, say Y.

config ARM64_ERRATUM_1165522
	bool "Cortex-A76: Speculative AT instruction using out-of-context translation regime could cause subsequent request to generate an incorrect translation"
	default y
	help
	  This option adds a workaround for ARM Cortex-A76 erratum 1165522.

	  Affected Cortex-A76 cores (r0p0, r1p0, r2p0) could end-up with
	  corrupted TLBs by speculating an AT instruction during a guest
	  context switch.

	  If unsure, say Y.

config ARM64_ERRATUM_1286807
	bool "Cortex-A76: Modification of the translation table for a virtual address might lead to read-after-read ordering violation"
	default y
	select ARM64_WORKAROUND_REPEAT_TLBI
	help
	  This option adds a workaround for ARM Cortex-A76 erratum 1286807.

	  On the affected Cortex-A76 cores (r0p0 to r3p0), if a virtual
	  address for a cacheable mapping of a location is being
	  accessed by a core while another core is remapping the virtual
	  address to a new physical page using the recommended
	  break-before-make sequence, then under very rare circumstances
	  TLBI+DSB completes before a read using the translation being
	  invalidated has been observed by other observers. The
	  workaround repeats the TLBI+DSB operation.

	  If unsure, say Y.

config ARM64_ERRATUM_1463225
	bool "Cortex-A76: Software Step might prevent interrupt recognition"
	default y
	help
	  This option adds a workaround for Arm Cortex-A76 erratum 1463225.

	  On the affected Cortex-A76 cores (r0p0 to r3p1), software stepping
	  of a system call instruction (SVC) can prevent recognition of
	  subsequent interrupts when software stepping is disabled in the
	  exception handler of the system call and either kernel debugging
	  is enabled or VHE is in use.

	  Work around the erratum by triggering a dummy step exception
	  when handling a system call from a task that is being stepped
	  in a VHE configuration of the kernel.

	  If unsure, say Y.

config CAVIUM_ERRATUM_22375
	bool "Cavium erratum 22375, 24313"
	default y
	help
	  Enable workaround for errata 22375 and 24313.

	  This implements two gicv3-its errata workarounds for ThunderX. Both
	  with a small impact affecting only ITS table allocation.

	    erratum 22375: only alloc 8MB table size
	    erratum 24313: ignore memory access type

	  The fixes are in ITS initialization and basically ignore memory access
	  type and table size provided by the TYPER and BASER registers.

	  If unsure, say Y.

config CAVIUM_ERRATUM_23144
	bool "Cavium erratum 23144: ITS SYNC hang on dual socket system"
	depends on NUMA
	default y
	help
	  ITS SYNC command hang for cross node io and collections/cpu mapping.

	  If unsure, say Y.

config CAVIUM_ERRATUM_23154
	bool "Cavium erratum 23154: Access to ICC_IAR1_EL1 is not sync'ed"
	default y
	help
	  The gicv3 of ThunderX requires a modified version for
	  reading the IAR status to ensure data synchronization
	  (access to icc_iar1_el1 is not sync'ed before and after).

	  If unsure, say Y.

config CAVIUM_ERRATUM_27456
	bool "Cavium erratum 27456: Broadcast TLBI instructions may cause icache corruption"
	default y
	help
	  On ThunderX T88 pass 1.x through 2.1 parts, broadcast TLBI
	  instructions may cause the icache to become corrupted if it
	  contains data for a non-current ASID.  The fix is to
	  invalidate the icache when changing the mm context.

	  If unsure, say Y.

config CAVIUM_ERRATUM_30115
	bool "Cavium erratum 30115: Guest may disable interrupts in host"
	default y
	help
	  On ThunderX T88 pass 1.x through 2.2, T81 pass 1.0 through
	  1.2, and T83 Pass 1.0, KVM guest execution may disable
	  interrupts in host. Trapping both GICv3 group-0 and group-1
	  accesses sidesteps the issue.

	  If unsure, say Y.

config QCOM_FALKOR_ERRATUM_1003
	bool "Falkor E1003: Incorrect translation due to ASID change"
	default y
	help
	  On Falkor v1, an incorrect ASID may be cached in the TLB when ASID
	  and BADDR are changed together in TTBRx_EL1. Since we keep the ASID
	  in TTBR1_EL1, this situation only occurs in the entry trampoline and
	  then only for entries in the walk cache, since the leaf translation
	  is unchanged. Work around the erratum by invalidating the walk cache
	  entries for the trampoline before entering the kernel proper.

config ARM64_WORKAROUND_REPEAT_TLBI
	bool

config QCOM_FALKOR_ERRATUM_1009
	bool "Falkor E1009: Prematurely complete a DSB after a TLBI"
	default y
	select ARM64_WORKAROUND_REPEAT_TLBI
	help
	  On Falkor v1, the CPU may prematurely complete a DSB following a
	  TLBI xxIS invalidate maintenance operation. Repeat the TLBI operation
	  one more time to fix the issue.

	  If unsure, say Y.

config QCOM_QDF2400_ERRATUM_0065
	bool "QDF2400 E0065: Incorrect GITS_TYPER.ITT_Entry_size"
	default y
	help
	  On Qualcomm Datacenter Technologies QDF2400 SoC, ITS hardware reports
	  ITE size incorrectly. The GITS_TYPER.ITT_Entry_size field should have
	  been indicated as 16Bytes (0xf), not 8Bytes (0x7).

	  If unsure, say Y.

config SOCIONEXT_SYNQUACER_PREITS
	bool "Socionext Synquacer: Workaround for GICv3 pre-ITS"
	default y
	help
	  Socionext Synquacer SoCs implement a separate h/w block to generate
	  MSI doorbell writes with non-zero values for the device ID.

	  If unsure, say Y.

config HISILICON_ERRATUM_161600802
	bool "Hip07 161600802: Erroneous redistributor VLPI base"
	default y
	help
	  The HiSilicon Hip07 SoC uses the wrong redistributor base
	  when issued ITS commands such as VMOVP and VMAPP, and requires
	  a 128kB offset to be applied to the target address in this commands.

	  If unsure, say Y.

config QCOM_FALKOR_ERRATUM_E1041
	bool "Falkor E1041: Speculative instruction fetches might cause errant memory access"
	default y
	help
	  Falkor CPU may speculatively fetch instructions from an improper
	  memory location when MMU translation is changed from SCTLR_ELn[M]=1
	  to SCTLR_ELn[M]=0. Prefix an ISB instruction to fix the problem.

	  If unsure, say Y.

config FUJITSU_ERRATUM_010001
	bool "Fujitsu-A64FX erratum E#010001: Undefined fault may occur wrongly"
	default y
	help
	  This option adds a workaround for Fujitsu-A64FX erratum E#010001.
	  On some variants of the Fujitsu-A64FX cores ver(1.0, 1.1), memory
	  accesses may cause undefined fault (Data abort, DFSC=0b111111).
	  This fault occurs under a specific hardware condition when a
	  load/store instruction performs an address translation using:
	  case-1  TTBR0_EL1 with TCR_EL1.NFD0 == 1.
	  case-2  TTBR0_EL2 with TCR_EL2.NFD0 == 1.
	  case-3  TTBR1_EL1 with TCR_EL1.NFD1 == 1.
	  case-4  TTBR1_EL2 with TCR_EL2.NFD1 == 1.

	  The workaround is to ensure these bits are clear in TCR_ELx.
	  The workaround only affects the Fujitsu-A64FX.

	  If unsure, say Y.

endmenu


choice
	prompt "Page size"
	default ARM64_4K_PAGES
	help
	  Page size (translation granule) configuration.

config ARM64_4K_PAGES
	bool "4KB"
	help
	  This feature enables 4KB pages support.

config ARM64_16K_PAGES
	bool "16KB"
	help
	  The system will use 16KB pages support. AArch32 emulation
	  requires applications compiled with 16K (or a multiple of 16K)
	  aligned segments.

config ARM64_64K_PAGES
	bool "64KB"
	help
	  This feature enables 64KB pages support (4KB by default)
	  allowing only two levels of page tables and faster TLB
	  look-up. AArch32 emulation requires applications compiled
	  with 64K aligned segments.

endchoice

choice
	prompt "Virtual address space size"
	default ARM64_VA_BITS_39 if ARM64_4K_PAGES
	default ARM64_VA_BITS_47 if ARM64_16K_PAGES
	default ARM64_VA_BITS_42 if ARM64_64K_PAGES
	help
	  Allows choosing one of multiple possible virtual address
	  space sizes. The level of translation table is determined by
	  a combination of page size and virtual address space size.

config ARM64_VA_BITS_36
	bool "36-bit" if EXPERT
	depends on ARM64_16K_PAGES

config ARM64_VA_BITS_39
	bool "39-bit"
	depends on ARM64_4K_PAGES

config ARM64_VA_BITS_42
	bool "42-bit"
	depends on ARM64_64K_PAGES

config ARM64_VA_BITS_47
	bool "47-bit"
	depends on ARM64_16K_PAGES

config ARM64_VA_BITS_48
	bool "48-bit"

config ARM64_USER_VA_BITS_52
	bool "52-bit (user)"
	depends on ARM64_64K_PAGES && (ARM64_PAN || !ARM64_SW_TTBR0_PAN)
	help
	  Enable 52-bit virtual addressing for userspace when explicitly
	  requested via a hint to mmap(). The kernel will continue to
	  use 48-bit virtual addresses for its own mappings.

	  NOTE: Enabling 52-bit virtual addressing in conjunction with
	  ARMv8.3 Pointer Authentication will result in the PAC being
	  reduced from 7 bits to 3 bits, which may have a significant
	  impact on its susceptibility to brute-force attacks.

	  If unsure, select 48-bit virtual addressing instead.

endchoice

config ARM64_FORCE_52BIT
	bool "Force 52-bit virtual addresses for userspace"
	depends on ARM64_USER_VA_BITS_52 && EXPERT
	help
	  For systems with 52-bit userspace VAs enabled, the kernel will attempt
	  to maintain compatibility with older software by providing 48-bit VAs
	  unless a hint is supplied to mmap.

	  This configuration option disables the 48-bit compatibility logic, and
	  forces all userspace addresses to be 52-bit on HW that supports it. One
	  should only enable this configuration option for stress testing userspace
	  memory management code. If unsure say N here.

config ARM64_VA_BITS
	int
	default 36 if ARM64_VA_BITS_36
	default 39 if ARM64_VA_BITS_39
	default 42 if ARM64_VA_BITS_42
	default 47 if ARM64_VA_BITS_47
	default 48 if ARM64_VA_BITS_48 || ARM64_USER_VA_BITS_52

choice
	prompt "Physical address space size"
	default ARM64_PA_BITS_48
	help
	  Choose the maximum physical address range that the kernel will
	  support.

config ARM64_PA_BITS_48
	bool "48-bit"

config ARM64_PA_BITS_52
	bool "52-bit (ARMv8.2)"
	depends on ARM64_64K_PAGES
	depends on ARM64_PAN || !ARM64_SW_TTBR0_PAN
	help
	  Enable support for a 52-bit physical address space, introduced as
	  part of the ARMv8.2-LPA extension.

	  With this enabled, the kernel will also continue to work on CPUs that
	  do not support ARMv8.2-LPA, but with some added memory overhead (and
	  minor performance overhead).

endchoice

config ARM64_PA_BITS
	int
	default 48 if ARM64_PA_BITS_48
	default 52 if ARM64_PA_BITS_52

config CPU_BIG_ENDIAN
       bool "Build big-endian kernel"
       help
         Say Y if you plan on running a kernel in big-endian mode.

config SCHED_MC
	bool "Multi-core scheduler support"
	help
	  Multi-core scheduler support improves the CPU scheduler's decision
	  making when dealing with multi-core CPU chips at a cost of slightly
	  increased overhead in some places. If unsure say N here.

config SCHED_SMT
	bool "SMT scheduler support"
	help
	  Improves the CPU scheduler's decision making when dealing with
	  MultiThreading at a cost of slightly increased overhead in some
	  places. If unsure say N here.

config NR_CPUS
	int "Maximum number of CPUs (2-4096)"
	range 2 4096
	default "256"

config HOTPLUG_CPU
	bool "Support for hot-pluggable CPUs"
	select GENERIC_IRQ_MIGRATION
	help
	  Say Y here to experiment with turning CPUs off and on.  CPUs
	  can be controlled through /sys/devices/system/cpu.

# Common NUMA Features
config NUMA
	bool "Numa Memory Allocation and Scheduler Support"
	select ACPI_NUMA if ACPI
	select OF_NUMA
	help
	  Enable NUMA (Non Uniform Memory Access) support.

	  The kernel will try to allocate memory used by a CPU on the
	  local memory of the CPU and add some more
	  NUMA awareness to the kernel.

config NODES_SHIFT
	int "Maximum NUMA Nodes (as a power of 2)"
	range 1 10
	default "2"
	depends on NEED_MULTIPLE_NODES
	help
	  Specify the maximum number of NUMA Nodes available on the target
	  system.  Increases memory reserved to accommodate various tables.

config USE_PERCPU_NUMA_NODE_ID
	def_bool y
	depends on NUMA

config HAVE_SETUP_PER_CPU_AREA
	def_bool y
	depends on NUMA

config NEED_PER_CPU_EMBED_FIRST_CHUNK
	def_bool y
	depends on NUMA

config HOLES_IN_ZONE
	def_bool y

source "kernel/Kconfig.hz"

config ARCH_SUPPORTS_DEBUG_PAGEALLOC
	def_bool y

config ARCH_SPARSEMEM_ENABLE
	def_bool y
	select SPARSEMEM_VMEMMAP_ENABLE

config ARCH_SPARSEMEM_DEFAULT
	def_bool ARCH_SPARSEMEM_ENABLE

config ARCH_SELECT_MEMORY_MODEL
	def_bool ARCH_SPARSEMEM_ENABLE

config ARCH_FLATMEM_ENABLE
	def_bool !NUMA

config HAVE_ARCH_PFN_VALID
	def_bool y

config HW_PERF_EVENTS
	def_bool y
	depends on ARM_PMU

config SYS_SUPPORTS_HUGETLBFS
	def_bool y

config ARCH_WANT_HUGE_PMD_SHARE
	def_bool y if ARM64_4K_PAGES || (ARM64_16K_PAGES && !ARM64_VA_BITS_36)

config ARCH_HAS_CACHE_LINE_SIZE
	def_bool y

config ARCH_ENABLE_SPLIT_PMD_PTLOCK
	def_bool y if PGTABLE_LEVELS > 2

config SECCOMP
	bool "Enable seccomp to safely compute untrusted bytecode"
	---help---
	  This kernel feature is useful for number crunching applications
	  that may need to compute untrusted bytecode during their
	  execution. By using pipes or other transports made available to
	  the process as file descriptors supporting the read/write
	  syscalls, it's possible to isolate those applications in
	  their own address space using seccomp. Once seccomp is
	  enabled via prctl(PR_SET_SECCOMP), it cannot be disabled
	  and the task is only allowed to execute a few safe syscalls
	  defined by each seccomp mode.

config PARAVIRT
	bool "Enable paravirtualization code"
	help
	  This changes the kernel so it can modify itself when it is run
	  under a hypervisor, potentially improving performance significantly
	  over full virtualization.

config PARAVIRT_TIME_ACCOUNTING
	bool "Paravirtual steal time accounting"
	select PARAVIRT
	default n
	help
	  Select this option to enable fine granularity task steal time
	  accounting. Time spent executing other tasks in parallel with
	  the current vCPU is discounted from the vCPU power. To account for
	  that, there can be a small performance impact.

	  If in doubt, say N here.

config KEXEC
	depends on PM_SLEEP_SMP
	select KEXEC_CORE
	bool "kexec system call"
	---help---
	  kexec is a system call that implements the ability to shutdown your
	  current kernel, and to start another kernel.  It is like a reboot
	  but it is independent of the system firmware.   And like a reboot
	  you can start any kernel with it, not just Linux.

config KEXEC_FILE
	bool "kexec file based system call"
	select KEXEC_CORE
	help
	  This is new version of kexec system call. This system call is
	  file based and takes file descriptors as system call argument
	  for kernel and initramfs as opposed to list of segments as
	  accepted by previous system call.

config KEXEC_VERIFY_SIG
	bool "Verify kernel signature during kexec_file_load() syscall"
	depends on KEXEC_FILE
	help
	  Select this option to verify a signature with loaded kernel
	  image. If configured, any attempt of loading a image without
	  valid signature will fail.

	  In addition to that option, you need to enable signature
	  verification for the corresponding kernel image type being
	  loaded in order for this to work.

config KEXEC_IMAGE_VERIFY_SIG
	bool "Enable Image signature verification support"
	default y
	depends on KEXEC_VERIFY_SIG
	depends on EFI && SIGNED_PE_FILE_VERIFICATION
	help
	  Enable Image signature verification support.

comment "Support for PE file signature verification disabled"
	depends on KEXEC_VERIFY_SIG
	depends on !EFI || !SIGNED_PE_FILE_VERIFICATION

config CRASH_DUMP
	bool "Build kdump crash kernel"
	help
	  Generate crash dump after being started by kexec. This should
	  be normally only set in special crash dump kernels which are
	  loaded in the main kernel with kexec-tools into a specially
	  reserved region and then later executed after a crash by
	  kdump/kexec.

	  For more details see Documentation/kdump/kdump.txt

config XEN_DOM0
	def_bool y
	depends on XEN

config XEN
	bool "Xen guest support on ARM64"
	depends on ARM64 && OF
	select SWIOTLB_XEN
	select PARAVIRT
	help
	  Say Y if you want to run Linux in a Virtual Machine on Xen on ARM64.

config FORCE_MAX_ZONEORDER
	int
	default "14" if (ARM64_64K_PAGES && TRANSPARENT_HUGEPAGE)
	default "12" if (ARM64_16K_PAGES && TRANSPARENT_HUGEPAGE)
	default "11"
	help
	  The kernel memory allocator divides physically contiguous memory
	  blocks into "zones", where each zone is a power of two number of
	  pages.  This option selects the largest power of two that the kernel
	  keeps in the memory allocator.  If you need to allocate very large
	  blocks of physically contiguous memory, then you may need to
	  increase this value.

	  This config option is actually maximum order plus one. For example,
	  a value of 11 means that the largest free memory block is 2^10 pages.

	  We make sure that we can allocate upto a HugePage size for each configuration.
	  Hence we have :
		MAX_ORDER = (PMD_SHIFT - PAGE_SHIFT) + 1 => PAGE_SHIFT - 2

	  However for 4K, we choose a higher default value, 11 as opposed to 10, giving us
	  4M allocations matching the default size used by generic code.

config UNMAP_KERNEL_AT_EL0
	bool "Unmap kernel when running in userspace (aka \"KAISER\")" if EXPERT
	default y
	help
	  Speculation attacks against some high-performance processors can
	  be used to bypass MMU permission checks and leak kernel data to
	  userspace. This can be defended against by unmapping the kernel
	  when running in userspace, mapping it back in on exception entry
	  via a trampoline page in the vector table.

	  If unsure, say Y.

config HARDEN_BRANCH_PREDICTOR
	bool "Harden the branch predictor against aliasing attacks" if EXPERT
	default y
	help
	  Speculation attacks against some high-performance processors rely on
	  being able to manipulate the branch predictor for a victim context by
	  executing aliasing branches in the attacker context.  Such attacks
	  can be partially mitigated against by clearing internal branch
	  predictor state and limiting the prediction logic in some situations.

	  This config option will take CPU-specific actions to harden the
	  branch predictor against aliasing attacks and may rely on specific
	  instruction sequences or control bits being set by the system
	  firmware.

	  If unsure, say Y.

config HARDEN_EL2_VECTORS
	bool "Harden EL2 vector mapping against system register leak" if EXPERT
	default y
	help
	  Speculation attacks against some high-performance processors can
	  be used to leak privileged information such as the vector base
	  register, resulting in a potential defeat of the EL2 layout
	  randomization.

	  This config option will map the vectors to a fixed location,
	  independent of the EL2 code mapping, so that revealing VBAR_EL2
	  to an attacker does not give away any extra information. This
	  only gets enabled on affected CPUs.

	  If unsure, say Y.

config ARM64_SSBD
	bool "Speculative Store Bypass Disable" if EXPERT
	default y
	help
	  This enables mitigation of the bypassing of previous stores
	  by speculative loads.

	  If unsure, say Y.

config RODATA_FULL_DEFAULT_ENABLED
	bool "Apply r/o permissions of VM areas also to their linear aliases"
	default y
	help
	  Apply read-only attributes of VM areas to the linear alias of
	  the backing pages as well. This prevents code or read-only data
	  from being modified (inadvertently or intentionally) via another
	  mapping of the same memory page. This additional enhancement can
	  be turned off at runtime by passing rodata=[off|on] (and turned on
	  with rodata=full if this option is set to 'n')

	  This requires the linear region to be mapped down to pages,
	  which may adversely affect performance in some cases.

config ARM64_SW_TTBR0_PAN
	bool "Emulate Privileged Access Never using TTBR0_EL1 switching"
	help
	  Enabling this option prevents the kernel from accessing
	  user-space memory directly by pointing TTBR0_EL1 to a reserved
	  zeroed area and reserved ASID. The user access routines
	  restore the valid TTBR0_EL1 temporarily.

menuconfig COMPAT
	bool "Kernel support for 32-bit EL0"
	depends on ARM64_4K_PAGES || EXPERT
	select COMPAT_BINFMT_ELF if BINFMT_ELF
	select HAVE_UID16
	select OLD_SIGSUSPEND3
	select COMPAT_OLD_SIGACTION
	help
	  This option enables support for a 32-bit EL0 running under a 64-bit
	  kernel at EL1. AArch32-specific components such as system calls,
	  the user helper functions, VFP support and the ptrace interface are
	  handled appropriately by the kernel.

	  If you use a page size other than 4KB (i.e, 16KB or 64KB), please be aware
	  that you will only be able to execute AArch32 binaries that were compiled
	  with page size aligned segments.

	  If you want to execute 32-bit userspace applications, say Y.

if COMPAT

config KUSER_HELPERS
	bool "Enable kuser helpers page for 32 bit applications"
	default y
	help
	  Warning: disabling this option may break 32-bit user programs.

	  Provide kuser helpers to compat tasks. The kernel provides
	  helper code to userspace in read only form at a fixed location
	  to allow userspace to be independent of the CPU type fitted to
	  the system. This permits binaries to be run on ARMv4 through
	  to ARMv8 without modification.

	  See Documentation/arm/kernel_user_helpers.txt for details.

	  However, the fixed address nature of these helpers can be used
	  by ROP (return orientated programming) authors when creating
	  exploits.

	  If all of the binaries and libraries which run on your platform
	  are built specifically for your platform, and make no use of
	  these helpers, then you can turn this option off to hinder
	  such exploits. However, in that case, if a binary or library
	  relying on those helpers is run, it will not function correctly.

	  Say N here only if you are absolutely certain that you do not
	  need these helpers; otherwise, the safe option is to say Y.


menuconfig ARMV8_DEPRECATED
	bool "Emulate deprecated/obsolete ARMv8 instructions"
	depends on SYSCTL
	help
	  Legacy software support may require certain instructions
	  that have been deprecated or obsoleted in the architecture.

	  Enable this config to enable selective emulation of these
	  features.

	  If unsure, say Y

if ARMV8_DEPRECATED

config SWP_EMULATION
	bool "Emulate SWP/SWPB instructions"
	help
	  ARMv8 obsoletes the use of A32 SWP/SWPB instructions such that
	  they are always undefined. Say Y here to enable software
	  emulation of these instructions for userspace using LDXR/STXR.

	  In some older versions of glibc [<=2.8] SWP is used during futex
	  trylock() operations with the assumption that the code will not
	  be preempted. This invalid assumption may be more likely to fail
	  with SWP emulation enabled, leading to deadlock of the user
	  application.

	  NOTE: when accessing uncached shared regions, LDXR/STXR rely
	  on an external transaction monitoring block called a global
	  monitor to maintain update atomicity. If your system does not
	  implement a global monitor, this option can cause programs that
	  perform SWP operations to uncached memory to deadlock.

	  If unsure, say Y

config CP15_BARRIER_EMULATION
	bool "Emulate CP15 Barrier instructions"
	help
	  The CP15 barrier instructions - CP15ISB, CP15DSB, and
	  CP15DMB - are deprecated in ARMv8 (and ARMv7). It is
	  strongly recommended to use the ISB, DSB, and DMB
	  instructions instead.

	  Say Y here to enable software emulation of these
	  instructions for AArch32 userspace code. When this option is
	  enabled, CP15 barrier usage is traced which can help
	  identify software that needs updating.

	  If unsure, say Y

config SETEND_EMULATION
	bool "Emulate SETEND instruction"
	help
	  The SETEND instruction alters the data-endianness of the
	  AArch32 EL0, and is deprecated in ARMv8.

	  Say Y here to enable software emulation of the instruction
	  for AArch32 userspace code.

	  Note: All the cpus on the system must have mixed endian support at EL0
	  for this feature to be enabled. If a new CPU - which doesn't support mixed
	  endian - is hotplugged in after this feature has been enabled, there could
	  be unexpected results in the applications.

	  If unsure, say Y
endif

endif

menu "ARMv8.1 architectural features"

config ARM64_HW_AFDBM
	bool "Support for hardware updates of the Access and Dirty page flags"
	default y
	help
	  The ARMv8.1 architecture extensions introduce support for
	  hardware updates of the access and dirty information in page
	  table entries. When enabled in TCR_EL1 (HA and HD bits) on
	  capable processors, accesses to pages with PTE_AF cleared will
	  set this bit instead of raising an access flag fault.
	  Similarly, writes to read-only pages with the DBM bit set will
	  clear the read-only bit (AP[2]) instead of raising a
	  permission fault.

	  Kernels built with this configuration option enabled continue
	  to work on pre-ARMv8.1 hardware and the performance impact is
	  minimal. If unsure, say Y.

config ARM64_PAN
	bool "Enable support for Privileged Access Never (PAN)"
	default y
	help
	 Privileged Access Never (PAN; part of the ARMv8.1 Extensions)
	 prevents the kernel or hypervisor from accessing user-space (EL0)
	 memory directly.

	 Choosing this option will cause any unprotected (not using
	 copy_to_user et al) memory access to fail with a permission fault.

	 The feature is detected at runtime, and will remain as a 'nop'
	 instruction if the cpu does not implement the feature.

config ARM64_LSE_ATOMICS
	bool "Atomic instructions"
	default y
	help
	  As part of the Large System Extensions, ARMv8.1 introduces new
	  atomic instructions that are designed specifically to scale in
	  very large systems.

	  Say Y here to make use of these instructions for the in-kernel
	  atomic routines. This incurs a small overhead on CPUs that do
	  not support these instructions and requires the kernel to be
	  built with binutils >= 2.25 in order for the new instructions
	  to be used.

config ARM64_VHE
	bool "Enable support for Virtualization Host Extensions (VHE)"
	default y
	help
	  Virtualization Host Extensions (VHE) allow the kernel to run
	  directly at EL2 (instead of EL1) on processors that support
	  it. This leads to better performance for KVM, as they reduce
	  the cost of the world switch.

	  Selecting this option allows the VHE feature to be detected
	  at runtime, and does not affect processors that do not
	  implement this feature.

endmenu

menu "ARMv8.2 architectural features"

config ARM64_UAO
	bool "Enable support for User Access Override (UAO)"
	default y
	help
	  User Access Override (UAO; part of the ARMv8.2 Extensions)
	  causes the 'unprivileged' variant of the load/store instructions to
	  be overridden to be privileged.

	  This option changes get_user() and friends to use the 'unprivileged'
	  variant of the load/store instructions. This ensures that user-space
	  really did have access to the supplied memory. When addr_limit is
	  set to kernel memory the UAO bit will be set, allowing privileged
	  access to kernel memory.

	  Choosing this option will cause copy_to_user() et al to use user-space
	  memory permissions.

	  The feature is detected at runtime, the kernel will use the
	  regular load/store instructions if the cpu does not implement the
	  feature.

config ARM64_PMEM
	bool "Enable support for persistent memory"
	select ARCH_HAS_PMEM_API
	select ARCH_HAS_UACCESS_FLUSHCACHE
	help
	  Say Y to enable support for the persistent memory API based on the
	  ARMv8.2 DCPoP feature.

	  The feature is detected at runtime, and the kernel will use DC CVAC
	  operations if DC CVAP is not supported (following the behaviour of
	  DC CVAP itself if the system does not define a point of persistence).

config ARM64_RAS_EXTN
	bool "Enable support for RAS CPU Extensions"
	default y
	help
	  CPUs that support the Reliability, Availability and Serviceability
	  (RAS) Extensions, part of ARMv8.2 are able to track faults and
	  errors, classify them and report them to software.

	  On CPUs with these extensions system software can use additional
	  barriers to determine if faults are pending and read the
	  classification from a new set of registers.

	  Selecting this feature will allow the kernel to use these barriers
	  and access the new registers if the system supports the extension.
	  Platform RAS features may additionally depend on firmware support.

config ARM64_CNP
	bool "Enable support for Common Not Private (CNP) translations"
	default y
	depends on ARM64_PAN || !ARM64_SW_TTBR0_PAN
	help
	  Common Not Private (CNP) allows translation table entries to
	  be shared between different PEs in the same inner shareable
	  domain, so the hardware can use this fact to optimise the
	  caching of such entries in the TLB.

	  Selecting this option allows the CNP feature to be detected
	  at runtime, and does not affect PEs that do not implement
	  this feature.

endmenu

menu "ARMv8.3 architectural features"

config ARM64_PTR_AUTH
	bool "Enable support for pointer authentication"
	default y
	depends on !KVM || ARM64_VHE
	help
	  Pointer authentication (part of the ARMv8.3 Extensions) provides
	  instructions for signing and authenticating pointers against secret
	  keys, which can be used to mitigate Return Oriented Programming (ROP)
	  and other attacks.

	  This option enables these instructions at EL0 (i.e. for userspace).

	  Choosing this option will cause the kernel to initialise secret keys
	  for each process at exec() time, with these keys being
	  context-switched along with the process.

	  The feature is detected at runtime. If the feature is not present in
	  hardware it will not be advertised to userspace/KVM guest nor will it
	  be enabled. However, KVM guest also require VHE mode and hence
	  CONFIG_ARM64_VHE=y option to use this feature.

endmenu

config ARM64_SVE
	bool "ARM Scalable Vector Extension support"
	default y
	depends on !KVM || ARM64_VHE
	help
	  The Scalable Vector Extension (SVE) is an extension to the AArch64
	  execution state which complements and extends the SIMD functionality
	  of the base architecture to support much larger vectors and to enable
	  additional vectorisation opportunities.

	  To enable use of this extension on CPUs that implement it, say Y.

	  On CPUs that support the SVE2 extensions, this option will enable
	  those too.

	  Note that for architectural reasons, firmware _must_ implement SVE
	  support when running on SVE capable hardware.  The required support
	  is present in:

	    * version 1.5 and later of the ARM Trusted Firmware
	    * the AArch64 boot wrapper since commit 5e1261e08abf
	      ("bootwrapper: SVE: Enable SVE for EL2 and below").

	  For other firmware implementations, consult the firmware documentation
	  or vendor.

	  If you need the kernel to boot on SVE-capable hardware with broken
	  firmware, you may need to say N here until you get your firmware
	  fixed.  Otherwise, you may experience firmware panics or lockups when
	  booting the kernel.  If unsure and you are not observing these
	  symptoms, you should assume that it is safe to say Y.

	  CPUs that support SVE are architecturally required to support the
	  Virtualization Host Extensions (VHE), so the kernel makes no
	  provision for supporting SVE alongside KVM without VHE enabled.
	  Thus, you will need to enable CONFIG_ARM64_VHE if you want to support
	  KVM in the same kernel image.

config ARM64_MODULE_PLTS
	bool
	select HAVE_MOD_ARCH_SPECIFIC

config ARM64_PSEUDO_NMI
	bool "Support for NMI-like interrupts"
	depends on BROKEN # 1556553607-46531-1-git-send-email-julien.thierry@arm.com
	select CONFIG_ARM_GIC_V3
	help
	  Adds support for mimicking Non-Maskable Interrupts through the use of
	  GIC interrupt priority. This support requires version 3 or later of
	  ARM GIC.

	  This high priority configuration for interrupts needs to be
	  explicitly enabled by setting the kernel parameter
	  "irqchip.gicv3_pseudo_nmi" to 1.

	  If unsure, say N

config RELOCATABLE
	bool
	help
	  This builds the kernel as a Position Independent Executable (PIE),
	  which retains all relocation metadata required to relocate the
	  kernel binary at runtime to a different virtual address than the
	  address it was linked at.
	  Since AArch64 uses the RELA relocation format, this requires a
	  relocation pass at runtime even if the kernel is loaded at the
	  same address it was linked at.

config RANDOMIZE_BASE
	bool "Randomize the address of the kernel image"
	select ARM64_MODULE_PLTS if MODULES
	select RELOCATABLE
	help
	  Randomizes the virtual address at which the kernel image is
	  loaded, as a security feature that deters exploit attempts
	  relying on knowledge of the location of kernel internals.

	  It is the bootloader's job to provide entropy, by passing a
	  random u64 value in /chosen/kaslr-seed at kernel entry.

	  When booting via the UEFI stub, it will invoke the firmware's
	  EFI_RNG_PROTOCOL implementation (if available) to supply entropy
	  to the kernel proper. In addition, it will randomise the physical
	  location of the kernel Image as well.

	  If unsure, say N.

config RANDOMIZE_MODULE_REGION_FULL
	bool "Randomize the module region over a 4 GB range"
	depends on RANDOMIZE_BASE
	default y
	help
	  Randomizes the location of the module region inside a 4 GB window
	  covering the core kernel. This way, it is less likely for modules
	  to leak information about the location of core kernel data structures
	  but it does imply that function calls between modules and the core
	  kernel will need to be resolved via veneers in the module PLT.

	  When this option is not set, the module region will be randomized over
	  a limited range that contains the [_stext, _etext] interval of the
	  core kernel, so branch relocations are always in range.

config CC_HAVE_STACKPROTECTOR_SYSREG
	def_bool $(cc-option,-mstack-protector-guard=sysreg -mstack-protector-guard-reg=sp_el0 -mstack-protector-guard-offset=0)

config STACKPROTECTOR_PER_TASK
	def_bool y
	depends on STACKPROTECTOR && CC_HAVE_STACKPROTECTOR_SYSREG

endmenu

menu "Boot options"

config ARM64_ACPI_PARKING_PROTOCOL
	bool "Enable support for the ARM64 ACPI parking protocol"
	depends on ACPI
	help
	  Enable support for the ARM64 ACPI parking protocol. If disabled
	  the kernel will not allow booting through the ARM64 ACPI parking
	  protocol even if the corresponding data is present in the ACPI
	  MADT table.

config CMDLINE
	string "Default kernel command string"
	default ""
	help
	  Provide a set of default command-line options at build time by
	  entering them here. As a minimum, you should specify the the
	  root device (e.g. root=/dev/nfs).

config CMDLINE_FORCE
	bool "Always use the default kernel command string"
	help
	  Always use the default kernel command string, even if the boot
	  loader passes other arguments to the kernel.
	  This is useful if you cannot or don't want to change the
	  command-line options your boot loader passes to the kernel.

config EFI_STUB
	bool

config EFI
	bool "UEFI runtime support"
	depends on OF && !CPU_BIG_ENDIAN
	depends on KERNEL_MODE_NEON
	select ARCH_SUPPORTS_ACPI
	select LIBFDT
	select UCS2_STRING
	select EFI_PARAMS_FROM_FDT
	select EFI_RUNTIME_WRAPPERS
	select EFI_STUB
	select EFI_ARMSTUB
	default y
	help
	  This option provides support for runtime services provided
	  by UEFI firmware (such as non-volatile variables, realtime
          clock, and platform reset). A UEFI stub is also provided to
	  allow the kernel to be booted as an EFI application. This
	  is only useful on systems that have UEFI firmware.

config DMI
	bool "Enable support for SMBIOS (DMI) tables"
	depends on EFI
	default y
	help
	  This enables SMBIOS/DMI feature for systems.

	  This option is only useful on systems that have UEFI firmware.
	  However, even with this option, the resultant kernel should
	  continue to boot on existing non-UEFI platforms.

endmenu

config SYSVIPC_COMPAT
	def_bool y
	depends on COMPAT && SYSVIPC

config ARCH_ENABLE_HUGEPAGE_MIGRATION
	def_bool y
	depends on HUGETLB_PAGE && MIGRATION

menu "Power management options"

source "kernel/power/Kconfig"

config ARCH_HIBERNATION_POSSIBLE
	def_bool y
	depends on CPU_PM

config ARCH_HIBERNATION_HEADER
	def_bool y
	depends on HIBERNATION

config ARCH_SUSPEND_POSSIBLE
	def_bool y

endmenu

menu "CPU Power Management"

source "drivers/cpuidle/Kconfig"

source "drivers/cpufreq/Kconfig"

endmenu

source "drivers/firmware/Kconfig"

source "drivers/acpi/Kconfig"

source "arch/arm64/kvm/Kconfig"

if CRYPTO
source "arch/arm64/crypto/Kconfig"
endif<|MERGE_RESOLUTION|>--- conflicted
+++ resolved
@@ -476,18 +476,6 @@
 
 	  If unsure, say Y.
 
-<<<<<<< HEAD
-config ARM64_ERRATUM_1188873
-	bool "Cortex-A76/Neoverse-N1: MRC read following MRRC read of specific Generic Timer in AArch32 might give incorrect result"
-	default y
-	depends on COMPAT
-	select ARM_ARCH_TIMER_OOL_WORKAROUND
-	help
-	  This option adds a workaround for ARM Cortex-A76/Neoverse-N1
-	  erratum 1188873.
-
-	  Affected Cortex-A76/Neoverse-N1 cores (r0p0, r1p0, r2p0) could
-=======
 config ARM64_ERRATUM_1418040
 	bool "Cortex-A76/Neoverse-N1: MRC read following MRRC read of specific Generic Timer in AArch32 might give incorrect result"
 	default y
@@ -497,7 +485,6 @@
 	  errata 1188873 and 1418040.
 
 	  Affected Cortex-A76/Neoverse-N1 cores (r0p0 to r3p1) could
->>>>>>> 4b972a01
 	  cause register corruption when accessing the timer registers
 	  from AArch32 userspace.
 
