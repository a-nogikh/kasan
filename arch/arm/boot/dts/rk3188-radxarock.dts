--- conflicted
+++ resolved
@@ -179,11 +179,8 @@
 &mmc0 {
 	num-slots = <1>;
 	status = "okay";
-<<<<<<< HEAD
-=======
 	pinctrl-names = "default";
 	pinctrl-0 = <&sd0_clk>, <&sd0_cmd>, <&sd0_cd>, <&sd0_bus4>;
->>>>>>> 9e82bf01
 	vmmc-supply = <&vcc_sd0>;
 
 	slot@0 {
