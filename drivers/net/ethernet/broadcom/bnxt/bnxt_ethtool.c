/* Broadcom NetXtreme-C/E network driver.
 *
 * Copyright (c) 2014-2016 Broadcom Corporation
 * Copyright (c) 2016-2017 Broadcom Limited
 *
 * This program is free software; you can redistribute it and/or modify
 * it under the terms of the GNU General Public License as published by
 * the Free Software Foundation.
 */

#include <linux/ctype.h>
#include <linux/stringify.h>
#include <linux/ethtool.h>
#include <linux/interrupt.h>
#include <linux/pci.h>
#include <linux/etherdevice.h>
#include <linux/crc32.h>
#include <linux/firmware.h>
#include "bnxt_hsi.h"
#include "bnxt.h"
#include "bnxt_xdp.h"
#include "bnxt_ethtool.h"
#include "bnxt_nvm_defs.h"	/* NVRAM content constant and structure defs */
#include "bnxt_fw_hdr.h"	/* Firmware hdr constant and structure defs */
#define FLASH_NVRAM_TIMEOUT	((HWRM_CMD_TIMEOUT) * 100)
#define FLASH_PACKAGE_TIMEOUT	((HWRM_CMD_TIMEOUT) * 200)
#define INSTALL_PACKAGE_TIMEOUT	((HWRM_CMD_TIMEOUT) * 200)

static u32 bnxt_get_msglevel(struct net_device *dev)
{
	struct bnxt *bp = netdev_priv(dev);

	return bp->msg_enable;
}

static void bnxt_set_msglevel(struct net_device *dev, u32 value)
{
	struct bnxt *bp = netdev_priv(dev);

	bp->msg_enable = value;
}

static int bnxt_get_coalesce(struct net_device *dev,
			     struct ethtool_coalesce *coal)
{
	struct bnxt *bp = netdev_priv(dev);
	struct bnxt_coal *hw_coal;
	u16 mult;

	memset(coal, 0, sizeof(*coal));

<<<<<<< HEAD
=======
	coal->use_adaptive_rx_coalesce = bp->flags & BNXT_FLAG_DIM;

>>>>>>> 661e50bc
	hw_coal = &bp->rx_coal;
	mult = hw_coal->bufs_per_record;
	coal->rx_coalesce_usecs = hw_coal->coal_ticks;
	coal->rx_max_coalesced_frames = hw_coal->coal_bufs / mult;
	coal->rx_coalesce_usecs_irq = hw_coal->coal_ticks_irq;
	coal->rx_max_coalesced_frames_irq = hw_coal->coal_bufs_irq / mult;

	hw_coal = &bp->tx_coal;
	mult = hw_coal->bufs_per_record;
	coal->tx_coalesce_usecs = hw_coal->coal_ticks;
	coal->tx_max_coalesced_frames = hw_coal->coal_bufs / mult;
	coal->tx_coalesce_usecs_irq = hw_coal->coal_ticks_irq;
	coal->tx_max_coalesced_frames_irq = hw_coal->coal_bufs_irq / mult;

	coal->stats_block_coalesce_usecs = bp->stats_coal_ticks;

	return 0;
}

static int bnxt_set_coalesce(struct net_device *dev,
			     struct ethtool_coalesce *coal)
{
	struct bnxt *bp = netdev_priv(dev);
	bool update_stats = false;
	struct bnxt_coal *hw_coal;
	int rc = 0;
	u16 mult;

<<<<<<< HEAD
=======
	if (coal->use_adaptive_rx_coalesce) {
		bp->flags |= BNXT_FLAG_DIM;
	} else {
		if (bp->flags & BNXT_FLAG_DIM) {
			bp->flags &= ~(BNXT_FLAG_DIM);
			goto reset_coalesce;
		}
	}

>>>>>>> 661e50bc
	hw_coal = &bp->rx_coal;
	mult = hw_coal->bufs_per_record;
	hw_coal->coal_ticks = coal->rx_coalesce_usecs;
	hw_coal->coal_bufs = coal->rx_max_coalesced_frames * mult;
	hw_coal->coal_ticks_irq = coal->rx_coalesce_usecs_irq;
	hw_coal->coal_bufs_irq = coal->rx_max_coalesced_frames_irq * mult;

	hw_coal = &bp->tx_coal;
	mult = hw_coal->bufs_per_record;
	hw_coal->coal_ticks = coal->tx_coalesce_usecs;
	hw_coal->coal_bufs = coal->tx_max_coalesced_frames * mult;
	hw_coal->coal_ticks_irq = coal->tx_coalesce_usecs_irq;
	hw_coal->coal_bufs_irq = coal->tx_max_coalesced_frames_irq * mult;

	if (bp->stats_coal_ticks != coal->stats_block_coalesce_usecs) {
		u32 stats_ticks = coal->stats_block_coalesce_usecs;

		/* Allow 0, which means disable. */
		if (stats_ticks)
			stats_ticks = clamp_t(u32, stats_ticks,
					      BNXT_MIN_STATS_COAL_TICKS,
					      BNXT_MAX_STATS_COAL_TICKS);
		stats_ticks = rounddown(stats_ticks, BNXT_MIN_STATS_COAL_TICKS);
		bp->stats_coal_ticks = stats_ticks;
		update_stats = true;
	}

reset_coalesce:
	if (netif_running(dev)) {
		if (update_stats) {
			rc = bnxt_close_nic(bp, true, false);
			if (!rc)
				rc = bnxt_open_nic(bp, true, false);
		} else {
			rc = bnxt_hwrm_set_coal(bp);
		}
	}

	return rc;
}

#define BNXT_NUM_STATS	21

#define BNXT_RX_STATS_ENTRY(counter)	\
	{ BNXT_RX_STATS_OFFSET(counter), __stringify(counter) }

#define BNXT_TX_STATS_ENTRY(counter)	\
	{ BNXT_TX_STATS_OFFSET(counter), __stringify(counter) }

static const struct {
	long offset;
	char string[ETH_GSTRING_LEN];
} bnxt_port_stats_arr[] = {
	BNXT_RX_STATS_ENTRY(rx_64b_frames),
	BNXT_RX_STATS_ENTRY(rx_65b_127b_frames),
	BNXT_RX_STATS_ENTRY(rx_128b_255b_frames),
	BNXT_RX_STATS_ENTRY(rx_256b_511b_frames),
	BNXT_RX_STATS_ENTRY(rx_512b_1023b_frames),
	BNXT_RX_STATS_ENTRY(rx_1024b_1518_frames),
	BNXT_RX_STATS_ENTRY(rx_good_vlan_frames),
	BNXT_RX_STATS_ENTRY(rx_1519b_2047b_frames),
	BNXT_RX_STATS_ENTRY(rx_2048b_4095b_frames),
	BNXT_RX_STATS_ENTRY(rx_4096b_9216b_frames),
	BNXT_RX_STATS_ENTRY(rx_9217b_16383b_frames),
	BNXT_RX_STATS_ENTRY(rx_total_frames),
	BNXT_RX_STATS_ENTRY(rx_ucast_frames),
	BNXT_RX_STATS_ENTRY(rx_mcast_frames),
	BNXT_RX_STATS_ENTRY(rx_bcast_frames),
	BNXT_RX_STATS_ENTRY(rx_fcs_err_frames),
	BNXT_RX_STATS_ENTRY(rx_ctrl_frames),
	BNXT_RX_STATS_ENTRY(rx_pause_frames),
	BNXT_RX_STATS_ENTRY(rx_pfc_frames),
	BNXT_RX_STATS_ENTRY(rx_align_err_frames),
	BNXT_RX_STATS_ENTRY(rx_ovrsz_frames),
	BNXT_RX_STATS_ENTRY(rx_jbr_frames),
	BNXT_RX_STATS_ENTRY(rx_mtu_err_frames),
	BNXT_RX_STATS_ENTRY(rx_tagged_frames),
	BNXT_RX_STATS_ENTRY(rx_double_tagged_frames),
	BNXT_RX_STATS_ENTRY(rx_good_frames),
	BNXT_RX_STATS_ENTRY(rx_pfc_ena_frames_pri0),
	BNXT_RX_STATS_ENTRY(rx_pfc_ena_frames_pri1),
	BNXT_RX_STATS_ENTRY(rx_pfc_ena_frames_pri2),
	BNXT_RX_STATS_ENTRY(rx_pfc_ena_frames_pri3),
	BNXT_RX_STATS_ENTRY(rx_pfc_ena_frames_pri4),
	BNXT_RX_STATS_ENTRY(rx_pfc_ena_frames_pri5),
	BNXT_RX_STATS_ENTRY(rx_pfc_ena_frames_pri6),
	BNXT_RX_STATS_ENTRY(rx_pfc_ena_frames_pri7),
	BNXT_RX_STATS_ENTRY(rx_undrsz_frames),
	BNXT_RX_STATS_ENTRY(rx_eee_lpi_events),
	BNXT_RX_STATS_ENTRY(rx_eee_lpi_duration),
	BNXT_RX_STATS_ENTRY(rx_bytes),
	BNXT_RX_STATS_ENTRY(rx_runt_bytes),
	BNXT_RX_STATS_ENTRY(rx_runt_frames),

	BNXT_TX_STATS_ENTRY(tx_64b_frames),
	BNXT_TX_STATS_ENTRY(tx_65b_127b_frames),
	BNXT_TX_STATS_ENTRY(tx_128b_255b_frames),
	BNXT_TX_STATS_ENTRY(tx_256b_511b_frames),
	BNXT_TX_STATS_ENTRY(tx_512b_1023b_frames),
	BNXT_TX_STATS_ENTRY(tx_1024b_1518_frames),
	BNXT_TX_STATS_ENTRY(tx_good_vlan_frames),
	BNXT_TX_STATS_ENTRY(tx_1519b_2047_frames),
	BNXT_TX_STATS_ENTRY(tx_2048b_4095b_frames),
	BNXT_TX_STATS_ENTRY(tx_4096b_9216b_frames),
	BNXT_TX_STATS_ENTRY(tx_9217b_16383b_frames),
	BNXT_TX_STATS_ENTRY(tx_good_frames),
	BNXT_TX_STATS_ENTRY(tx_total_frames),
	BNXT_TX_STATS_ENTRY(tx_ucast_frames),
	BNXT_TX_STATS_ENTRY(tx_mcast_frames),
	BNXT_TX_STATS_ENTRY(tx_bcast_frames),
	BNXT_TX_STATS_ENTRY(tx_pause_frames),
	BNXT_TX_STATS_ENTRY(tx_pfc_frames),
	BNXT_TX_STATS_ENTRY(tx_jabber_frames),
	BNXT_TX_STATS_ENTRY(tx_fcs_err_frames),
	BNXT_TX_STATS_ENTRY(tx_err),
	BNXT_TX_STATS_ENTRY(tx_fifo_underruns),
	BNXT_TX_STATS_ENTRY(tx_pfc_ena_frames_pri0),
	BNXT_TX_STATS_ENTRY(tx_pfc_ena_frames_pri1),
	BNXT_TX_STATS_ENTRY(tx_pfc_ena_frames_pri2),
	BNXT_TX_STATS_ENTRY(tx_pfc_ena_frames_pri3),
	BNXT_TX_STATS_ENTRY(tx_pfc_ena_frames_pri4),
	BNXT_TX_STATS_ENTRY(tx_pfc_ena_frames_pri5),
	BNXT_TX_STATS_ENTRY(tx_pfc_ena_frames_pri6),
	BNXT_TX_STATS_ENTRY(tx_pfc_ena_frames_pri7),
	BNXT_TX_STATS_ENTRY(tx_eee_lpi_events),
	BNXT_TX_STATS_ENTRY(tx_eee_lpi_duration),
	BNXT_TX_STATS_ENTRY(tx_total_collisions),
	BNXT_TX_STATS_ENTRY(tx_bytes),
};

#define BNXT_NUM_PORT_STATS ARRAY_SIZE(bnxt_port_stats_arr)

static int bnxt_get_num_stats(struct bnxt *bp)
{
	int num_stats = BNXT_NUM_STATS * bp->cp_nr_rings;

	if (bp->flags & BNXT_FLAG_PORT_STATS)
		num_stats += BNXT_NUM_PORT_STATS;

	return num_stats;
}

static int bnxt_get_sset_count(struct net_device *dev, int sset)
{
	struct bnxt *bp = netdev_priv(dev);

	switch (sset) {
	case ETH_SS_STATS:
		return bnxt_get_num_stats(bp);
	case ETH_SS_TEST:
		if (!bp->num_tests)
			return -EOPNOTSUPP;
		return bp->num_tests;
	default:
		return -EOPNOTSUPP;
	}
}

static void bnxt_get_ethtool_stats(struct net_device *dev,
				   struct ethtool_stats *stats, u64 *buf)
{
	u32 i, j = 0;
	struct bnxt *bp = netdev_priv(dev);
	u32 stat_fields = sizeof(struct ctx_hw_stats) / 8;

	if (!bp->bnapi)
		return;

	for (i = 0; i < bp->cp_nr_rings; i++) {
		struct bnxt_napi *bnapi = bp->bnapi[i];
		struct bnxt_cp_ring_info *cpr = &bnapi->cp_ring;
		__le64 *hw_stats = (__le64 *)cpr->hw_stats;
		int k;

		for (k = 0; k < stat_fields; j++, k++)
			buf[j] = le64_to_cpu(hw_stats[k]);
		buf[j++] = cpr->rx_l4_csum_errors;
	}
	if (bp->flags & BNXT_FLAG_PORT_STATS) {
		__le64 *port_stats = (__le64 *)bp->hw_rx_port_stats;

		for (i = 0; i < BNXT_NUM_PORT_STATS; i++, j++) {
			buf[j] = le64_to_cpu(*(port_stats +
					       bnxt_port_stats_arr[i].offset));
		}
	}
}

static void bnxt_get_strings(struct net_device *dev, u32 stringset, u8 *buf)
{
	struct bnxt *bp = netdev_priv(dev);
	u32 i;

	switch (stringset) {
	/* The number of strings must match BNXT_NUM_STATS defined above. */
	case ETH_SS_STATS:
		for (i = 0; i < bp->cp_nr_rings; i++) {
			sprintf(buf, "[%d]: rx_ucast_packets", i);
			buf += ETH_GSTRING_LEN;
			sprintf(buf, "[%d]: rx_mcast_packets", i);
			buf += ETH_GSTRING_LEN;
			sprintf(buf, "[%d]: rx_bcast_packets", i);
			buf += ETH_GSTRING_LEN;
			sprintf(buf, "[%d]: rx_discards", i);
			buf += ETH_GSTRING_LEN;
			sprintf(buf, "[%d]: rx_drops", i);
			buf += ETH_GSTRING_LEN;
			sprintf(buf, "[%d]: rx_ucast_bytes", i);
			buf += ETH_GSTRING_LEN;
			sprintf(buf, "[%d]: rx_mcast_bytes", i);
			buf += ETH_GSTRING_LEN;
			sprintf(buf, "[%d]: rx_bcast_bytes", i);
			buf += ETH_GSTRING_LEN;
			sprintf(buf, "[%d]: tx_ucast_packets", i);
			buf += ETH_GSTRING_LEN;
			sprintf(buf, "[%d]: tx_mcast_packets", i);
			buf += ETH_GSTRING_LEN;
			sprintf(buf, "[%d]: tx_bcast_packets", i);
			buf += ETH_GSTRING_LEN;
			sprintf(buf, "[%d]: tx_discards", i);
			buf += ETH_GSTRING_LEN;
			sprintf(buf, "[%d]: tx_drops", i);
			buf += ETH_GSTRING_LEN;
			sprintf(buf, "[%d]: tx_ucast_bytes", i);
			buf += ETH_GSTRING_LEN;
			sprintf(buf, "[%d]: tx_mcast_bytes", i);
			buf += ETH_GSTRING_LEN;
			sprintf(buf, "[%d]: tx_bcast_bytes", i);
			buf += ETH_GSTRING_LEN;
			sprintf(buf, "[%d]: tpa_packets", i);
			buf += ETH_GSTRING_LEN;
			sprintf(buf, "[%d]: tpa_bytes", i);
			buf += ETH_GSTRING_LEN;
			sprintf(buf, "[%d]: tpa_events", i);
			buf += ETH_GSTRING_LEN;
			sprintf(buf, "[%d]: tpa_aborts", i);
			buf += ETH_GSTRING_LEN;
			sprintf(buf, "[%d]: rx_l4_csum_errors", i);
			buf += ETH_GSTRING_LEN;
		}
		if (bp->flags & BNXT_FLAG_PORT_STATS) {
			for (i = 0; i < BNXT_NUM_PORT_STATS; i++) {
				strcpy(buf, bnxt_port_stats_arr[i].string);
				buf += ETH_GSTRING_LEN;
			}
		}
		break;
	case ETH_SS_TEST:
		if (bp->num_tests)
			memcpy(buf, bp->test_info->string,
			       bp->num_tests * ETH_GSTRING_LEN);
		break;
	default:
		netdev_err(bp->dev, "bnxt_get_strings invalid request %x\n",
			   stringset);
		break;
	}
}

static void bnxt_get_ringparam(struct net_device *dev,
			       struct ethtool_ringparam *ering)
{
	struct bnxt *bp = netdev_priv(dev);

	ering->rx_max_pending = BNXT_MAX_RX_DESC_CNT;
	ering->rx_jumbo_max_pending = BNXT_MAX_RX_JUM_DESC_CNT;
	ering->tx_max_pending = BNXT_MAX_TX_DESC_CNT;

	ering->rx_pending = bp->rx_ring_size;
	ering->rx_jumbo_pending = bp->rx_agg_ring_size;
	ering->tx_pending = bp->tx_ring_size;
}

static int bnxt_set_ringparam(struct net_device *dev,
			      struct ethtool_ringparam *ering)
{
	struct bnxt *bp = netdev_priv(dev);

	if ((ering->rx_pending > BNXT_MAX_RX_DESC_CNT) ||
	    (ering->tx_pending > BNXT_MAX_TX_DESC_CNT) ||
	    (ering->tx_pending <= MAX_SKB_FRAGS))
		return -EINVAL;

	if (netif_running(dev))
		bnxt_close_nic(bp, false, false);

	bp->rx_ring_size = ering->rx_pending;
	bp->tx_ring_size = ering->tx_pending;
	bnxt_set_ring_params(bp);

	if (netif_running(dev))
		return bnxt_open_nic(bp, false, false);

	return 0;
}

static void bnxt_get_channels(struct net_device *dev,
			      struct ethtool_channels *channel)
{
	struct bnxt *bp = netdev_priv(dev);
	int max_rx_rings, max_tx_rings, tcs;

	bnxt_get_max_rings(bp, &max_rx_rings, &max_tx_rings, true);
	channel->max_combined = min_t(int, max_rx_rings, max_tx_rings);

	if (bnxt_get_max_rings(bp, &max_rx_rings, &max_tx_rings, false)) {
		max_rx_rings = 0;
		max_tx_rings = 0;
	}

	tcs = netdev_get_num_tc(dev);
	if (tcs > 1)
		max_tx_rings /= tcs;

	channel->max_rx = max_rx_rings;
	channel->max_tx = max_tx_rings;
	channel->max_other = 0;
	if (bp->flags & BNXT_FLAG_SHARED_RINGS) {
		channel->combined_count = bp->rx_nr_rings;
		if (BNXT_CHIP_TYPE_NITRO_A0(bp))
			channel->combined_count--;
	} else {
		if (!BNXT_CHIP_TYPE_NITRO_A0(bp)) {
			channel->rx_count = bp->rx_nr_rings;
			channel->tx_count = bp->tx_nr_rings_per_tc;
		}
	}
}

static int bnxt_set_channels(struct net_device *dev,
			     struct ethtool_channels *channel)
{
	struct bnxt *bp = netdev_priv(dev);
	int req_tx_rings, req_rx_rings, tcs;
	bool sh = false;
	int tx_xdp = 0;
	int rc = 0;

	if (channel->other_count)
		return -EINVAL;

	if (!channel->combined_count &&
	    (!channel->rx_count || !channel->tx_count))
		return -EINVAL;

	if (channel->combined_count &&
	    (channel->rx_count || channel->tx_count))
		return -EINVAL;

	if (BNXT_CHIP_TYPE_NITRO_A0(bp) && (channel->rx_count ||
					    channel->tx_count))
		return -EINVAL;

	if (channel->combined_count)
		sh = true;

	tcs = netdev_get_num_tc(dev);

	req_tx_rings = sh ? channel->combined_count : channel->tx_count;
	req_rx_rings = sh ? channel->combined_count : channel->rx_count;
	if (bp->tx_nr_rings_xdp) {
		if (!sh) {
			netdev_err(dev, "Only combined mode supported when XDP is enabled.\n");
			return -EINVAL;
		}
		tx_xdp = req_rx_rings;
	}
	rc = bnxt_check_rings(bp, req_tx_rings, req_rx_rings, sh, tcs, tx_xdp);
	if (rc) {
		netdev_warn(dev, "Unable to allocate the requested rings\n");
		return rc;
	}

	if (netif_running(dev)) {
		if (BNXT_PF(bp)) {
			/* TODO CHIMP_FW: Send message to all VF's
			 * before PF unload
			 */
		}
		rc = bnxt_close_nic(bp, true, false);
		if (rc) {
			netdev_err(bp->dev, "Set channel failure rc :%x\n",
				   rc);
			return rc;
		}
	}

	if (sh) {
		bp->flags |= BNXT_FLAG_SHARED_RINGS;
		bp->rx_nr_rings = channel->combined_count;
		bp->tx_nr_rings_per_tc = channel->combined_count;
	} else {
		bp->flags &= ~BNXT_FLAG_SHARED_RINGS;
		bp->rx_nr_rings = channel->rx_count;
		bp->tx_nr_rings_per_tc = channel->tx_count;
	}
	bp->tx_nr_rings_xdp = tx_xdp;
	bp->tx_nr_rings = bp->tx_nr_rings_per_tc + tx_xdp;
	if (tcs > 1)
		bp->tx_nr_rings = bp->tx_nr_rings_per_tc * tcs + tx_xdp;

	bp->cp_nr_rings = sh ? max_t(int, bp->tx_nr_rings, bp->rx_nr_rings) :
			       bp->tx_nr_rings + bp->rx_nr_rings;

	bp->num_stat_ctxs = bp->cp_nr_rings;

	/* After changing number of rx channels, update NTUPLE feature. */
	netdev_update_features(dev);
	if (netif_running(dev)) {
		rc = bnxt_open_nic(bp, true, false);
		if ((!rc) && BNXT_PF(bp)) {
			/* TODO CHIMP_FW: Send message to all VF's
			 * to renable
			 */
		}
	}

	return rc;
}

#ifdef CONFIG_RFS_ACCEL
static int bnxt_grxclsrlall(struct bnxt *bp, struct ethtool_rxnfc *cmd,
			    u32 *rule_locs)
{
	int i, j = 0;

	cmd->data = bp->ntp_fltr_count;
	for (i = 0; i < BNXT_NTP_FLTR_HASH_SIZE; i++) {
		struct hlist_head *head;
		struct bnxt_ntuple_filter *fltr;

		head = &bp->ntp_fltr_hash_tbl[i];
		rcu_read_lock();
		hlist_for_each_entry_rcu(fltr, head, hash) {
			if (j == cmd->rule_cnt)
				break;
			rule_locs[j++] = fltr->sw_id;
		}
		rcu_read_unlock();
		if (j == cmd->rule_cnt)
			break;
	}
	cmd->rule_cnt = j;
	return 0;
}

static int bnxt_grxclsrule(struct bnxt *bp, struct ethtool_rxnfc *cmd)
{
	struct ethtool_rx_flow_spec *fs =
		(struct ethtool_rx_flow_spec *)&cmd->fs;
	struct bnxt_ntuple_filter *fltr;
	struct flow_keys *fkeys;
	int i, rc = -EINVAL;

	if (fs->location >= BNXT_NTP_FLTR_MAX_FLTR)
		return rc;

	for (i = 0; i < BNXT_NTP_FLTR_HASH_SIZE; i++) {
		struct hlist_head *head;

		head = &bp->ntp_fltr_hash_tbl[i];
		rcu_read_lock();
		hlist_for_each_entry_rcu(fltr, head, hash) {
			if (fltr->sw_id == fs->location)
				goto fltr_found;
		}
		rcu_read_unlock();
	}
	return rc;

fltr_found:
	fkeys = &fltr->fkeys;
	if (fkeys->basic.n_proto == htons(ETH_P_IP)) {
		if (fkeys->basic.ip_proto == IPPROTO_TCP)
			fs->flow_type = TCP_V4_FLOW;
		else if (fkeys->basic.ip_proto == IPPROTO_UDP)
			fs->flow_type = UDP_V4_FLOW;
		else
			goto fltr_err;

		fs->h_u.tcp_ip4_spec.ip4src = fkeys->addrs.v4addrs.src;
		fs->m_u.tcp_ip4_spec.ip4src = cpu_to_be32(~0);

		fs->h_u.tcp_ip4_spec.ip4dst = fkeys->addrs.v4addrs.dst;
		fs->m_u.tcp_ip4_spec.ip4dst = cpu_to_be32(~0);

		fs->h_u.tcp_ip4_spec.psrc = fkeys->ports.src;
		fs->m_u.tcp_ip4_spec.psrc = cpu_to_be16(~0);

		fs->h_u.tcp_ip4_spec.pdst = fkeys->ports.dst;
		fs->m_u.tcp_ip4_spec.pdst = cpu_to_be16(~0);
	} else {
		int i;

		if (fkeys->basic.ip_proto == IPPROTO_TCP)
			fs->flow_type = TCP_V6_FLOW;
		else if (fkeys->basic.ip_proto == IPPROTO_UDP)
			fs->flow_type = UDP_V6_FLOW;
		else
			goto fltr_err;

		*(struct in6_addr *)&fs->h_u.tcp_ip6_spec.ip6src[0] =
			fkeys->addrs.v6addrs.src;
		*(struct in6_addr *)&fs->h_u.tcp_ip6_spec.ip6dst[0] =
			fkeys->addrs.v6addrs.dst;
		for (i = 0; i < 4; i++) {
			fs->m_u.tcp_ip6_spec.ip6src[i] = cpu_to_be32(~0);
			fs->m_u.tcp_ip6_spec.ip6dst[i] = cpu_to_be32(~0);
		}
		fs->h_u.tcp_ip6_spec.psrc = fkeys->ports.src;
		fs->m_u.tcp_ip6_spec.psrc = cpu_to_be16(~0);

		fs->h_u.tcp_ip6_spec.pdst = fkeys->ports.dst;
		fs->m_u.tcp_ip6_spec.pdst = cpu_to_be16(~0);
	}

	fs->ring_cookie = fltr->rxq;
	rc = 0;

fltr_err:
	rcu_read_unlock();

	return rc;
}
#endif

static u64 get_ethtool_ipv4_rss(struct bnxt *bp)
{
	if (bp->rss_hash_cfg & VNIC_RSS_CFG_REQ_HASH_TYPE_IPV4)
		return RXH_IP_SRC | RXH_IP_DST;
	return 0;
}

static u64 get_ethtool_ipv6_rss(struct bnxt *bp)
{
	if (bp->rss_hash_cfg & VNIC_RSS_CFG_REQ_HASH_TYPE_IPV6)
		return RXH_IP_SRC | RXH_IP_DST;
	return 0;
}

static int bnxt_grxfh(struct bnxt *bp, struct ethtool_rxnfc *cmd)
{
	cmd->data = 0;
	switch (cmd->flow_type) {
	case TCP_V4_FLOW:
		if (bp->rss_hash_cfg & VNIC_RSS_CFG_REQ_HASH_TYPE_TCP_IPV4)
			cmd->data |= RXH_IP_SRC | RXH_IP_DST |
				     RXH_L4_B_0_1 | RXH_L4_B_2_3;
		cmd->data |= get_ethtool_ipv4_rss(bp);
		break;
	case UDP_V4_FLOW:
		if (bp->rss_hash_cfg & VNIC_RSS_CFG_REQ_HASH_TYPE_UDP_IPV4)
			cmd->data |= RXH_IP_SRC | RXH_IP_DST |
				     RXH_L4_B_0_1 | RXH_L4_B_2_3;
		/* fall through */
	case SCTP_V4_FLOW:
	case AH_ESP_V4_FLOW:
	case AH_V4_FLOW:
	case ESP_V4_FLOW:
	case IPV4_FLOW:
		cmd->data |= get_ethtool_ipv4_rss(bp);
		break;

	case TCP_V6_FLOW:
		if (bp->rss_hash_cfg & VNIC_RSS_CFG_REQ_HASH_TYPE_TCP_IPV6)
			cmd->data |= RXH_IP_SRC | RXH_IP_DST |
				     RXH_L4_B_0_1 | RXH_L4_B_2_3;
		cmd->data |= get_ethtool_ipv6_rss(bp);
		break;
	case UDP_V6_FLOW:
		if (bp->rss_hash_cfg & VNIC_RSS_CFG_REQ_HASH_TYPE_UDP_IPV6)
			cmd->data |= RXH_IP_SRC | RXH_IP_DST |
				     RXH_L4_B_0_1 | RXH_L4_B_2_3;
		/* fall through */
	case SCTP_V6_FLOW:
	case AH_ESP_V6_FLOW:
	case AH_V6_FLOW:
	case ESP_V6_FLOW:
	case IPV6_FLOW:
		cmd->data |= get_ethtool_ipv6_rss(bp);
		break;
	}
	return 0;
}

#define RXH_4TUPLE (RXH_IP_SRC | RXH_IP_DST | RXH_L4_B_0_1 | RXH_L4_B_2_3)
#define RXH_2TUPLE (RXH_IP_SRC | RXH_IP_DST)

static int bnxt_srxfh(struct bnxt *bp, struct ethtool_rxnfc *cmd)
{
	u32 rss_hash_cfg = bp->rss_hash_cfg;
	int tuple, rc = 0;

	if (cmd->data == RXH_4TUPLE)
		tuple = 4;
	else if (cmd->data == RXH_2TUPLE)
		tuple = 2;
	else if (!cmd->data)
		tuple = 0;
	else
		return -EINVAL;

	if (cmd->flow_type == TCP_V4_FLOW) {
		rss_hash_cfg &= ~VNIC_RSS_CFG_REQ_HASH_TYPE_TCP_IPV4;
		if (tuple == 4)
			rss_hash_cfg |= VNIC_RSS_CFG_REQ_HASH_TYPE_TCP_IPV4;
	} else if (cmd->flow_type == UDP_V4_FLOW) {
		if (tuple == 4 && !(bp->flags & BNXT_FLAG_UDP_RSS_CAP))
			return -EINVAL;
		rss_hash_cfg &= ~VNIC_RSS_CFG_REQ_HASH_TYPE_UDP_IPV4;
		if (tuple == 4)
			rss_hash_cfg |= VNIC_RSS_CFG_REQ_HASH_TYPE_UDP_IPV4;
	} else if (cmd->flow_type == TCP_V6_FLOW) {
		rss_hash_cfg &= ~VNIC_RSS_CFG_REQ_HASH_TYPE_TCP_IPV6;
		if (tuple == 4)
			rss_hash_cfg |= VNIC_RSS_CFG_REQ_HASH_TYPE_TCP_IPV6;
	} else if (cmd->flow_type == UDP_V6_FLOW) {
		if (tuple == 4 && !(bp->flags & BNXT_FLAG_UDP_RSS_CAP))
			return -EINVAL;
		rss_hash_cfg &= ~VNIC_RSS_CFG_REQ_HASH_TYPE_UDP_IPV6;
		if (tuple == 4)
			rss_hash_cfg |= VNIC_RSS_CFG_REQ_HASH_TYPE_UDP_IPV6;
	} else if (tuple == 4) {
		return -EINVAL;
	}

	switch (cmd->flow_type) {
	case TCP_V4_FLOW:
	case UDP_V4_FLOW:
	case SCTP_V4_FLOW:
	case AH_ESP_V4_FLOW:
	case AH_V4_FLOW:
	case ESP_V4_FLOW:
	case IPV4_FLOW:
		if (tuple == 2)
			rss_hash_cfg |= VNIC_RSS_CFG_REQ_HASH_TYPE_IPV4;
		else if (!tuple)
			rss_hash_cfg &= ~VNIC_RSS_CFG_REQ_HASH_TYPE_IPV4;
		break;

	case TCP_V6_FLOW:
	case UDP_V6_FLOW:
	case SCTP_V6_FLOW:
	case AH_ESP_V6_FLOW:
	case AH_V6_FLOW:
	case ESP_V6_FLOW:
	case IPV6_FLOW:
		if (tuple == 2)
			rss_hash_cfg |= VNIC_RSS_CFG_REQ_HASH_TYPE_IPV6;
		else if (!tuple)
			rss_hash_cfg &= ~VNIC_RSS_CFG_REQ_HASH_TYPE_IPV6;
		break;
	}

	if (bp->rss_hash_cfg == rss_hash_cfg)
		return 0;

	bp->rss_hash_cfg = rss_hash_cfg;
	if (netif_running(bp->dev)) {
		bnxt_close_nic(bp, false, false);
		rc = bnxt_open_nic(bp, false, false);
	}
	return rc;
}

static int bnxt_get_rxnfc(struct net_device *dev, struct ethtool_rxnfc *cmd,
			  u32 *rule_locs)
{
	struct bnxt *bp = netdev_priv(dev);
	int rc = 0;

	switch (cmd->cmd) {
#ifdef CONFIG_RFS_ACCEL
	case ETHTOOL_GRXRINGS:
		cmd->data = bp->rx_nr_rings;
		break;

	case ETHTOOL_GRXCLSRLCNT:
		cmd->rule_cnt = bp->ntp_fltr_count;
		cmd->data = BNXT_NTP_FLTR_MAX_FLTR;
		break;

	case ETHTOOL_GRXCLSRLALL:
		rc = bnxt_grxclsrlall(bp, cmd, (u32 *)rule_locs);
		break;

	case ETHTOOL_GRXCLSRULE:
		rc = bnxt_grxclsrule(bp, cmd);
		break;
#endif

	case ETHTOOL_GRXFH:
		rc = bnxt_grxfh(bp, cmd);
		break;

	default:
		rc = -EOPNOTSUPP;
		break;
	}

	return rc;
}

static int bnxt_set_rxnfc(struct net_device *dev, struct ethtool_rxnfc *cmd)
{
	struct bnxt *bp = netdev_priv(dev);
	int rc;

	switch (cmd->cmd) {
	case ETHTOOL_SRXFH:
		rc = bnxt_srxfh(bp, cmd);
		break;

	default:
		rc = -EOPNOTSUPP;
		break;
	}
	return rc;
}

static u32 bnxt_get_rxfh_indir_size(struct net_device *dev)
{
	return HW_HASH_INDEX_SIZE;
}

static u32 bnxt_get_rxfh_key_size(struct net_device *dev)
{
	return HW_HASH_KEY_SIZE;
}

static int bnxt_get_rxfh(struct net_device *dev, u32 *indir, u8 *key,
			 u8 *hfunc)
{
	struct bnxt *bp = netdev_priv(dev);
	struct bnxt_vnic_info *vnic = &bp->vnic_info[0];
	int i = 0;

	if (hfunc)
		*hfunc = ETH_RSS_HASH_TOP;

	if (indir)
		for (i = 0; i < HW_HASH_INDEX_SIZE; i++)
			indir[i] = le16_to_cpu(vnic->rss_table[i]);

	if (key)
		memcpy(key, vnic->rss_hash_key, HW_HASH_KEY_SIZE);

	return 0;
}

static void bnxt_get_drvinfo(struct net_device *dev,
			     struct ethtool_drvinfo *info)
{
	struct bnxt *bp = netdev_priv(dev);

	strlcpy(info->driver, DRV_MODULE_NAME, sizeof(info->driver));
	strlcpy(info->version, DRV_MODULE_VERSION, sizeof(info->version));
	strlcpy(info->fw_version, bp->fw_ver_str, sizeof(info->fw_version));
	strlcpy(info->bus_info, pci_name(bp->pdev), sizeof(info->bus_info));
	info->n_stats = bnxt_get_num_stats(bp);
	info->testinfo_len = bp->num_tests;
	/* TODO CHIMP_FW: eeprom dump details */
	info->eedump_len = 0;
	/* TODO CHIMP FW: reg dump details */
	info->regdump_len = 0;
}

static void bnxt_get_wol(struct net_device *dev, struct ethtool_wolinfo *wol)
{
	struct bnxt *bp = netdev_priv(dev);

	wol->supported = 0;
	wol->wolopts = 0;
	memset(&wol->sopass, 0, sizeof(wol->sopass));
	if (bp->flags & BNXT_FLAG_WOL_CAP) {
		wol->supported = WAKE_MAGIC;
		if (bp->wol)
			wol->wolopts = WAKE_MAGIC;
	}
}

static int bnxt_set_wol(struct net_device *dev, struct ethtool_wolinfo *wol)
{
	struct bnxt *bp = netdev_priv(dev);

	if (wol->wolopts & ~WAKE_MAGIC)
		return -EINVAL;

	if (wol->wolopts & WAKE_MAGIC) {
		if (!(bp->flags & BNXT_FLAG_WOL_CAP))
			return -EINVAL;
		if (!bp->wol) {
			if (bnxt_hwrm_alloc_wol_fltr(bp))
				return -EBUSY;
			bp->wol = 1;
		}
	} else {
		if (bp->wol) {
			if (bnxt_hwrm_free_wol_fltr(bp))
				return -EBUSY;
			bp->wol = 0;
		}
	}
	return 0;
}

u32 _bnxt_fw_to_ethtool_adv_spds(u16 fw_speeds, u8 fw_pause)
{
	u32 speed_mask = 0;

	/* TODO: support 25GB, 40GB, 50GB with different cable type */
	/* set the advertised speeds */
	if (fw_speeds & BNXT_LINK_SPEED_MSK_100MB)
		speed_mask |= ADVERTISED_100baseT_Full;
	if (fw_speeds & BNXT_LINK_SPEED_MSK_1GB)
		speed_mask |= ADVERTISED_1000baseT_Full;
	if (fw_speeds & BNXT_LINK_SPEED_MSK_2_5GB)
		speed_mask |= ADVERTISED_2500baseX_Full;
	if (fw_speeds & BNXT_LINK_SPEED_MSK_10GB)
		speed_mask |= ADVERTISED_10000baseT_Full;
	if (fw_speeds & BNXT_LINK_SPEED_MSK_40GB)
		speed_mask |= ADVERTISED_40000baseCR4_Full;

	if ((fw_pause & BNXT_LINK_PAUSE_BOTH) == BNXT_LINK_PAUSE_BOTH)
		speed_mask |= ADVERTISED_Pause;
	else if (fw_pause & BNXT_LINK_PAUSE_TX)
		speed_mask |= ADVERTISED_Asym_Pause;
	else if (fw_pause & BNXT_LINK_PAUSE_RX)
		speed_mask |= ADVERTISED_Pause | ADVERTISED_Asym_Pause;

	return speed_mask;
}

#define BNXT_FW_TO_ETHTOOL_SPDS(fw_speeds, fw_pause, lk_ksettings, name)\
{									\
	if ((fw_speeds) & BNXT_LINK_SPEED_MSK_100MB)			\
		ethtool_link_ksettings_add_link_mode(lk_ksettings, name,\
						     100baseT_Full);	\
	if ((fw_speeds) & BNXT_LINK_SPEED_MSK_1GB)			\
		ethtool_link_ksettings_add_link_mode(lk_ksettings, name,\
						     1000baseT_Full);	\
	if ((fw_speeds) & BNXT_LINK_SPEED_MSK_10GB)			\
		ethtool_link_ksettings_add_link_mode(lk_ksettings, name,\
						     10000baseT_Full);	\
	if ((fw_speeds) & BNXT_LINK_SPEED_MSK_25GB)			\
		ethtool_link_ksettings_add_link_mode(lk_ksettings, name,\
						     25000baseCR_Full);	\
	if ((fw_speeds) & BNXT_LINK_SPEED_MSK_40GB)			\
		ethtool_link_ksettings_add_link_mode(lk_ksettings, name,\
						     40000baseCR4_Full);\
	if ((fw_speeds) & BNXT_LINK_SPEED_MSK_50GB)			\
		ethtool_link_ksettings_add_link_mode(lk_ksettings, name,\
						     50000baseCR2_Full);\
	if ((fw_speeds) & BNXT_LINK_SPEED_MSK_100GB)			\
		ethtool_link_ksettings_add_link_mode(lk_ksettings, name,\
						     100000baseCR4_Full);\
	if ((fw_pause) & BNXT_LINK_PAUSE_RX) {				\
		ethtool_link_ksettings_add_link_mode(lk_ksettings, name,\
						     Pause);		\
		if (!((fw_pause) & BNXT_LINK_PAUSE_TX))			\
			ethtool_link_ksettings_add_link_mode(		\
					lk_ksettings, name, Asym_Pause);\
	} else if ((fw_pause) & BNXT_LINK_PAUSE_TX) {			\
		ethtool_link_ksettings_add_link_mode(lk_ksettings, name,\
						     Asym_Pause);	\
	}								\
}

#define BNXT_ETHTOOL_TO_FW_SPDS(fw_speeds, lk_ksettings, name)		\
{									\
	if (ethtool_link_ksettings_test_link_mode(lk_ksettings, name,	\
						  100baseT_Full) ||	\
	    ethtool_link_ksettings_test_link_mode(lk_ksettings, name,	\
						  100baseT_Half))	\
		(fw_speeds) |= BNXT_LINK_SPEED_MSK_100MB;		\
	if (ethtool_link_ksettings_test_link_mode(lk_ksettings, name,	\
						  1000baseT_Full) ||	\
	    ethtool_link_ksettings_test_link_mode(lk_ksettings, name,	\
						  1000baseT_Half))	\
		(fw_speeds) |= BNXT_LINK_SPEED_MSK_1GB;			\
	if (ethtool_link_ksettings_test_link_mode(lk_ksettings, name,	\
						  10000baseT_Full))	\
		(fw_speeds) |= BNXT_LINK_SPEED_MSK_10GB;		\
	if (ethtool_link_ksettings_test_link_mode(lk_ksettings, name,	\
						  25000baseCR_Full))	\
		(fw_speeds) |= BNXT_LINK_SPEED_MSK_25GB;		\
	if (ethtool_link_ksettings_test_link_mode(lk_ksettings, name,	\
						  40000baseCR4_Full))	\
		(fw_speeds) |= BNXT_LINK_SPEED_MSK_40GB;		\
	if (ethtool_link_ksettings_test_link_mode(lk_ksettings, name,	\
						  50000baseCR2_Full))	\
		(fw_speeds) |= BNXT_LINK_SPEED_MSK_50GB;		\
	if (ethtool_link_ksettings_test_link_mode(lk_ksettings, name,	\
						  100000baseCR4_Full))	\
		(fw_speeds) |= BNXT_LINK_SPEED_MSK_100GB;		\
}

static void bnxt_fw_to_ethtool_advertised_spds(struct bnxt_link_info *link_info,
				struct ethtool_link_ksettings *lk_ksettings)
{
	u16 fw_speeds = link_info->advertising;
	u8 fw_pause = 0;

	if (link_info->autoneg & BNXT_AUTONEG_FLOW_CTRL)
		fw_pause = link_info->auto_pause_setting;

	BNXT_FW_TO_ETHTOOL_SPDS(fw_speeds, fw_pause, lk_ksettings, advertising);
}

static void bnxt_fw_to_ethtool_lp_adv(struct bnxt_link_info *link_info,
				struct ethtool_link_ksettings *lk_ksettings)
{
	u16 fw_speeds = link_info->lp_auto_link_speeds;
	u8 fw_pause = 0;

	if (link_info->autoneg & BNXT_AUTONEG_FLOW_CTRL)
		fw_pause = link_info->lp_pause;

	BNXT_FW_TO_ETHTOOL_SPDS(fw_speeds, fw_pause, lk_ksettings,
				lp_advertising);
}

static void bnxt_fw_to_ethtool_support_spds(struct bnxt_link_info *link_info,
				struct ethtool_link_ksettings *lk_ksettings)
{
	u16 fw_speeds = link_info->support_speeds;

	BNXT_FW_TO_ETHTOOL_SPDS(fw_speeds, 0, lk_ksettings, supported);

	ethtool_link_ksettings_add_link_mode(lk_ksettings, supported, Pause);
	ethtool_link_ksettings_add_link_mode(lk_ksettings, supported,
					     Asym_Pause);

	if (link_info->support_auto_speeds)
		ethtool_link_ksettings_add_link_mode(lk_ksettings, supported,
						     Autoneg);
}

u32 bnxt_fw_to_ethtool_speed(u16 fw_link_speed)
{
	switch (fw_link_speed) {
	case BNXT_LINK_SPEED_100MB:
		return SPEED_100;
	case BNXT_LINK_SPEED_1GB:
		return SPEED_1000;
	case BNXT_LINK_SPEED_2_5GB:
		return SPEED_2500;
	case BNXT_LINK_SPEED_10GB:
		return SPEED_10000;
	case BNXT_LINK_SPEED_20GB:
		return SPEED_20000;
	case BNXT_LINK_SPEED_25GB:
		return SPEED_25000;
	case BNXT_LINK_SPEED_40GB:
		return SPEED_40000;
	case BNXT_LINK_SPEED_50GB:
		return SPEED_50000;
	case BNXT_LINK_SPEED_100GB:
		return SPEED_100000;
	default:
		return SPEED_UNKNOWN;
	}
}

static int bnxt_get_link_ksettings(struct net_device *dev,
				   struct ethtool_link_ksettings *lk_ksettings)
{
	struct bnxt *bp = netdev_priv(dev);
	struct bnxt_link_info *link_info = &bp->link_info;
	struct ethtool_link_settings *base = &lk_ksettings->base;
	u32 ethtool_speed;

	ethtool_link_ksettings_zero_link_mode(lk_ksettings, supported);
	mutex_lock(&bp->link_lock);
	bnxt_fw_to_ethtool_support_spds(link_info, lk_ksettings);

	ethtool_link_ksettings_zero_link_mode(lk_ksettings, advertising);
	if (link_info->autoneg) {
		bnxt_fw_to_ethtool_advertised_spds(link_info, lk_ksettings);
		ethtool_link_ksettings_add_link_mode(lk_ksettings,
						     advertising, Autoneg);
		base->autoneg = AUTONEG_ENABLE;
		if (link_info->phy_link_status == BNXT_LINK_LINK)
			bnxt_fw_to_ethtool_lp_adv(link_info, lk_ksettings);
		ethtool_speed = bnxt_fw_to_ethtool_speed(link_info->link_speed);
		if (!netif_carrier_ok(dev))
			base->duplex = DUPLEX_UNKNOWN;
		else if (link_info->duplex & BNXT_LINK_DUPLEX_FULL)
			base->duplex = DUPLEX_FULL;
		else
			base->duplex = DUPLEX_HALF;
	} else {
		base->autoneg = AUTONEG_DISABLE;
		ethtool_speed =
			bnxt_fw_to_ethtool_speed(link_info->req_link_speed);
		base->duplex = DUPLEX_HALF;
		if (link_info->req_duplex == BNXT_LINK_DUPLEX_FULL)
			base->duplex = DUPLEX_FULL;
	}
	base->speed = ethtool_speed;

	base->port = PORT_NONE;
	if (link_info->media_type == PORT_PHY_QCFG_RESP_MEDIA_TYPE_TP) {
		base->port = PORT_TP;
		ethtool_link_ksettings_add_link_mode(lk_ksettings, supported,
						     TP);
		ethtool_link_ksettings_add_link_mode(lk_ksettings, advertising,
						     TP);
	} else {
		ethtool_link_ksettings_add_link_mode(lk_ksettings, supported,
						     FIBRE);
		ethtool_link_ksettings_add_link_mode(lk_ksettings, advertising,
						     FIBRE);

		if (link_info->media_type == PORT_PHY_QCFG_RESP_MEDIA_TYPE_DAC)
			base->port = PORT_DA;
		else if (link_info->media_type ==
			 PORT_PHY_QCFG_RESP_MEDIA_TYPE_FIBRE)
			base->port = PORT_FIBRE;
	}
	base->phy_address = link_info->phy_addr;
	mutex_unlock(&bp->link_lock);

	return 0;
}

static u32 bnxt_get_fw_speed(struct net_device *dev, u32 ethtool_speed)
{
	struct bnxt *bp = netdev_priv(dev);
	struct bnxt_link_info *link_info = &bp->link_info;
	u16 support_spds = link_info->support_speeds;
	u32 fw_speed = 0;

	switch (ethtool_speed) {
	case SPEED_100:
		if (support_spds & BNXT_LINK_SPEED_MSK_100MB)
			fw_speed = PORT_PHY_CFG_REQ_AUTO_LINK_SPEED_100MB;
		break;
	case SPEED_1000:
		if (support_spds & BNXT_LINK_SPEED_MSK_1GB)
			fw_speed = PORT_PHY_CFG_REQ_AUTO_LINK_SPEED_1GB;
		break;
	case SPEED_2500:
		if (support_spds & BNXT_LINK_SPEED_MSK_2_5GB)
			fw_speed = PORT_PHY_CFG_REQ_AUTO_LINK_SPEED_2_5GB;
		break;
	case SPEED_10000:
		if (support_spds & BNXT_LINK_SPEED_MSK_10GB)
			fw_speed = PORT_PHY_CFG_REQ_AUTO_LINK_SPEED_10GB;
		break;
	case SPEED_20000:
		if (support_spds & BNXT_LINK_SPEED_MSK_20GB)
			fw_speed = PORT_PHY_CFG_REQ_AUTO_LINK_SPEED_20GB;
		break;
	case SPEED_25000:
		if (support_spds & BNXT_LINK_SPEED_MSK_25GB)
			fw_speed = PORT_PHY_CFG_REQ_AUTO_LINK_SPEED_25GB;
		break;
	case SPEED_40000:
		if (support_spds & BNXT_LINK_SPEED_MSK_40GB)
			fw_speed = PORT_PHY_CFG_REQ_AUTO_LINK_SPEED_40GB;
		break;
	case SPEED_50000:
		if (support_spds & BNXT_LINK_SPEED_MSK_50GB)
			fw_speed = PORT_PHY_CFG_REQ_AUTO_LINK_SPEED_50GB;
		break;
	case SPEED_100000:
		if (support_spds & BNXT_LINK_SPEED_MSK_100GB)
			fw_speed = PORT_PHY_CFG_REQ_AUTO_LINK_SPEED_100GB;
		break;
	default:
		netdev_err(dev, "unsupported speed!\n");
		break;
	}
	return fw_speed;
}

u16 bnxt_get_fw_auto_link_speeds(u32 advertising)
{
	u16 fw_speed_mask = 0;

	/* only support autoneg at speed 100, 1000, and 10000 */
	if (advertising & (ADVERTISED_100baseT_Full |
			   ADVERTISED_100baseT_Half)) {
		fw_speed_mask |= BNXT_LINK_SPEED_MSK_100MB;
	}
	if (advertising & (ADVERTISED_1000baseT_Full |
			   ADVERTISED_1000baseT_Half)) {
		fw_speed_mask |= BNXT_LINK_SPEED_MSK_1GB;
	}
	if (advertising & ADVERTISED_10000baseT_Full)
		fw_speed_mask |= BNXT_LINK_SPEED_MSK_10GB;

	if (advertising & ADVERTISED_40000baseCR4_Full)
		fw_speed_mask |= BNXT_LINK_SPEED_MSK_40GB;

	return fw_speed_mask;
}

static int bnxt_set_link_ksettings(struct net_device *dev,
			   const struct ethtool_link_ksettings *lk_ksettings)
{
	struct bnxt *bp = netdev_priv(dev);
	struct bnxt_link_info *link_info = &bp->link_info;
	const struct ethtool_link_settings *base = &lk_ksettings->base;
	bool set_pause = false;
	u16 fw_advertising = 0;
	u32 speed;
	int rc = 0;

	if (!BNXT_SINGLE_PF(bp))
		return -EOPNOTSUPP;

	mutex_lock(&bp->link_lock);
	if (base->autoneg == AUTONEG_ENABLE) {
		BNXT_ETHTOOL_TO_FW_SPDS(fw_advertising, lk_ksettings,
					advertising);
		link_info->autoneg |= BNXT_AUTONEG_SPEED;
		if (!fw_advertising)
			link_info->advertising = link_info->support_auto_speeds;
		else
			link_info->advertising = fw_advertising;
		/* any change to autoneg will cause link change, therefore the
		 * driver should put back the original pause setting in autoneg
		 */
		set_pause = true;
	} else {
		u16 fw_speed;
		u8 phy_type = link_info->phy_type;

		if (phy_type == PORT_PHY_QCFG_RESP_PHY_TYPE_BASET  ||
		    phy_type == PORT_PHY_QCFG_RESP_PHY_TYPE_BASETE ||
		    link_info->media_type == PORT_PHY_QCFG_RESP_MEDIA_TYPE_TP) {
			netdev_err(dev, "10GBase-T devices must autoneg\n");
			rc = -EINVAL;
			goto set_setting_exit;
		}
		if (base->duplex == DUPLEX_HALF) {
			netdev_err(dev, "HALF DUPLEX is not supported!\n");
			rc = -EINVAL;
			goto set_setting_exit;
		}
		speed = base->speed;
		fw_speed = bnxt_get_fw_speed(dev, speed);
		if (!fw_speed) {
			rc = -EINVAL;
			goto set_setting_exit;
		}
		link_info->req_link_speed = fw_speed;
		link_info->req_duplex = BNXT_LINK_DUPLEX_FULL;
		link_info->autoneg = 0;
		link_info->advertising = 0;
	}

	if (netif_running(dev))
		rc = bnxt_hwrm_set_link_setting(bp, set_pause, false);

set_setting_exit:
	mutex_unlock(&bp->link_lock);
	return rc;
}

static void bnxt_get_pauseparam(struct net_device *dev,
				struct ethtool_pauseparam *epause)
{
	struct bnxt *bp = netdev_priv(dev);
	struct bnxt_link_info *link_info = &bp->link_info;

	if (BNXT_VF(bp))
		return;
	epause->autoneg = !!(link_info->autoneg & BNXT_AUTONEG_FLOW_CTRL);
	epause->rx_pause = !!(link_info->req_flow_ctrl & BNXT_LINK_PAUSE_RX);
	epause->tx_pause = !!(link_info->req_flow_ctrl & BNXT_LINK_PAUSE_TX);
}

static int bnxt_set_pauseparam(struct net_device *dev,
			       struct ethtool_pauseparam *epause)
{
	int rc = 0;
	struct bnxt *bp = netdev_priv(dev);
	struct bnxt_link_info *link_info = &bp->link_info;

	if (!BNXT_SINGLE_PF(bp))
		return -EOPNOTSUPP;

	if (epause->autoneg) {
		if (!(link_info->autoneg & BNXT_AUTONEG_SPEED))
			return -EINVAL;

		link_info->autoneg |= BNXT_AUTONEG_FLOW_CTRL;
		if (bp->hwrm_spec_code >= 0x10201)
			link_info->req_flow_ctrl =
				PORT_PHY_CFG_REQ_AUTO_PAUSE_AUTONEG_PAUSE;
	} else {
		/* when transition from auto pause to force pause,
		 * force a link change
		 */
		if (link_info->autoneg & BNXT_AUTONEG_FLOW_CTRL)
			link_info->force_link_chng = true;
		link_info->autoneg &= ~BNXT_AUTONEG_FLOW_CTRL;
		link_info->req_flow_ctrl = 0;
	}
	if (epause->rx_pause)
		link_info->req_flow_ctrl |= BNXT_LINK_PAUSE_RX;

	if (epause->tx_pause)
		link_info->req_flow_ctrl |= BNXT_LINK_PAUSE_TX;

	if (netif_running(dev))
		rc = bnxt_hwrm_set_pause(bp);
	return rc;
}

static u32 bnxt_get_link(struct net_device *dev)
{
	struct bnxt *bp = netdev_priv(dev);

	/* TODO: handle MF, VF, driver close case */
	return bp->link_info.link_up;
}

static int bnxt_find_nvram_item(struct net_device *dev, u16 type, u16 ordinal,
				u16 ext, u16 *index, u32 *item_length,
				u32 *data_length);

static int bnxt_flash_nvram(struct net_device *dev,
			    u16 dir_type,
			    u16 dir_ordinal,
			    u16 dir_ext,
			    u16 dir_attr,
			    const u8 *data,
			    size_t data_len)
{
	struct bnxt *bp = netdev_priv(dev);
	int rc;
	struct hwrm_nvm_write_input req = {0};
	dma_addr_t dma_handle;
	u8 *kmem;

	bnxt_hwrm_cmd_hdr_init(bp, &req, HWRM_NVM_WRITE, -1, -1);

	req.dir_type = cpu_to_le16(dir_type);
	req.dir_ordinal = cpu_to_le16(dir_ordinal);
	req.dir_ext = cpu_to_le16(dir_ext);
	req.dir_attr = cpu_to_le16(dir_attr);
	req.dir_data_length = cpu_to_le32(data_len);

	kmem = dma_alloc_coherent(&bp->pdev->dev, data_len, &dma_handle,
				  GFP_KERNEL);
	if (!kmem) {
		netdev_err(dev, "dma_alloc_coherent failure, length = %u\n",
			   (unsigned)data_len);
		return -ENOMEM;
	}
	memcpy(kmem, data, data_len);
	req.host_src_addr = cpu_to_le64(dma_handle);

	rc = hwrm_send_message(bp, &req, sizeof(req), FLASH_NVRAM_TIMEOUT);
	dma_free_coherent(&bp->pdev->dev, data_len, kmem, dma_handle);

	return rc;
}

static int bnxt_firmware_reset(struct net_device *dev,
			       u16 dir_type)
{
	struct bnxt *bp = netdev_priv(dev);
	struct hwrm_fw_reset_input req = {0};

	bnxt_hwrm_cmd_hdr_init(bp, &req, HWRM_FW_RESET, -1, -1);

	/* TODO: Address self-reset of APE/KONG/BONO/TANG or ungraceful reset */
	/*       (e.g. when firmware isn't already running) */
	switch (dir_type) {
	case BNX_DIR_TYPE_CHIMP_PATCH:
	case BNX_DIR_TYPE_BOOTCODE:
	case BNX_DIR_TYPE_BOOTCODE_2:
		req.embedded_proc_type = FW_RESET_REQ_EMBEDDED_PROC_TYPE_BOOT;
		/* Self-reset ChiMP upon next PCIe reset: */
		req.selfrst_status = FW_RESET_REQ_SELFRST_STATUS_SELFRSTPCIERST;
		break;
	case BNX_DIR_TYPE_APE_FW:
	case BNX_DIR_TYPE_APE_PATCH:
		req.embedded_proc_type = FW_RESET_REQ_EMBEDDED_PROC_TYPE_MGMT;
		/* Self-reset APE upon next PCIe reset: */
		req.selfrst_status = FW_RESET_REQ_SELFRST_STATUS_SELFRSTPCIERST;
		break;
	case BNX_DIR_TYPE_KONG_FW:
	case BNX_DIR_TYPE_KONG_PATCH:
		req.embedded_proc_type =
			FW_RESET_REQ_EMBEDDED_PROC_TYPE_NETCTRL;
		break;
	case BNX_DIR_TYPE_BONO_FW:
	case BNX_DIR_TYPE_BONO_PATCH:
		req.embedded_proc_type = FW_RESET_REQ_EMBEDDED_PROC_TYPE_ROCE;
		break;
	case BNXT_FW_RESET_CHIP:
		req.embedded_proc_type = FW_RESET_REQ_EMBEDDED_PROC_TYPE_CHIP;
		req.selfrst_status = FW_RESET_REQ_SELFRST_STATUS_SELFRSTASAP;
		break;
<<<<<<< HEAD
=======
	case BNXT_FW_RESET_AP:
		req.embedded_proc_type = FW_RESET_REQ_EMBEDDED_PROC_TYPE_AP;
		break;
>>>>>>> 661e50bc
	default:
		return -EINVAL;
	}

	return hwrm_send_message(bp, &req, sizeof(req), HWRM_CMD_TIMEOUT);
}

static int bnxt_flash_firmware(struct net_device *dev,
			       u16 dir_type,
			       const u8 *fw_data,
			       size_t fw_size)
{
	int	rc = 0;
	u16	code_type;
	u32	stored_crc;
	u32	calculated_crc;
	struct bnxt_fw_header *header = (struct bnxt_fw_header *)fw_data;

	switch (dir_type) {
	case BNX_DIR_TYPE_BOOTCODE:
	case BNX_DIR_TYPE_BOOTCODE_2:
		code_type = CODE_BOOT;
		break;
	case BNX_DIR_TYPE_CHIMP_PATCH:
		code_type = CODE_CHIMP_PATCH;
		break;
	case BNX_DIR_TYPE_APE_FW:
		code_type = CODE_MCTP_PASSTHRU;
		break;
	case BNX_DIR_TYPE_APE_PATCH:
		code_type = CODE_APE_PATCH;
		break;
	case BNX_DIR_TYPE_KONG_FW:
		code_type = CODE_KONG_FW;
		break;
	case BNX_DIR_TYPE_KONG_PATCH:
		code_type = CODE_KONG_PATCH;
		break;
	case BNX_DIR_TYPE_BONO_FW:
		code_type = CODE_BONO_FW;
		break;
	case BNX_DIR_TYPE_BONO_PATCH:
		code_type = CODE_BONO_PATCH;
		break;
	default:
		netdev_err(dev, "Unsupported directory entry type: %u\n",
			   dir_type);
		return -EINVAL;
	}
	if (fw_size < sizeof(struct bnxt_fw_header)) {
		netdev_err(dev, "Invalid firmware file size: %u\n",
			   (unsigned int)fw_size);
		return -EINVAL;
	}
	if (header->signature != cpu_to_le32(BNXT_FIRMWARE_BIN_SIGNATURE)) {
		netdev_err(dev, "Invalid firmware signature: %08X\n",
			   le32_to_cpu(header->signature));
		return -EINVAL;
	}
	if (header->code_type != code_type) {
		netdev_err(dev, "Expected firmware type: %d, read: %d\n",
			   code_type, header->code_type);
		return -EINVAL;
	}
	if (header->device != DEVICE_CUMULUS_FAMILY) {
		netdev_err(dev, "Expected firmware device family %d, read: %d\n",
			   DEVICE_CUMULUS_FAMILY, header->device);
		return -EINVAL;
	}
	/* Confirm the CRC32 checksum of the file: */
	stored_crc = le32_to_cpu(*(__le32 *)(fw_data + fw_size -
					     sizeof(stored_crc)));
	calculated_crc = ~crc32(~0, fw_data, fw_size - sizeof(stored_crc));
	if (calculated_crc != stored_crc) {
		netdev_err(dev, "Firmware file CRC32 checksum (%08lX) does not match calculated checksum (%08lX)\n",
			   (unsigned long)stored_crc,
			   (unsigned long)calculated_crc);
		return -EINVAL;
	}
	rc = bnxt_flash_nvram(dev, dir_type, BNX_DIR_ORDINAL_FIRST,
			      0, 0, fw_data, fw_size);
	if (rc == 0)	/* Firmware update successful */
		rc = bnxt_firmware_reset(dev, dir_type);

	return rc;
}

static int bnxt_flash_microcode(struct net_device *dev,
				u16 dir_type,
				const u8 *fw_data,
				size_t fw_size)
{
	struct bnxt_ucode_trailer *trailer;
	u32 calculated_crc;
	u32 stored_crc;
	int rc = 0;

	if (fw_size < sizeof(struct bnxt_ucode_trailer)) {
		netdev_err(dev, "Invalid microcode file size: %u\n",
			   (unsigned int)fw_size);
		return -EINVAL;
	}
	trailer = (struct bnxt_ucode_trailer *)(fw_data + (fw_size -
						sizeof(*trailer)));
	if (trailer->sig != cpu_to_le32(BNXT_UCODE_TRAILER_SIGNATURE)) {
		netdev_err(dev, "Invalid microcode trailer signature: %08X\n",
			   le32_to_cpu(trailer->sig));
		return -EINVAL;
	}
	if (le16_to_cpu(trailer->dir_type) != dir_type) {
		netdev_err(dev, "Expected microcode type: %d, read: %d\n",
			   dir_type, le16_to_cpu(trailer->dir_type));
		return -EINVAL;
	}
	if (le16_to_cpu(trailer->trailer_length) <
		sizeof(struct bnxt_ucode_trailer)) {
		netdev_err(dev, "Invalid microcode trailer length: %d\n",
			   le16_to_cpu(trailer->trailer_length));
		return -EINVAL;
	}

	/* Confirm the CRC32 checksum of the file: */
	stored_crc = le32_to_cpu(*(__le32 *)(fw_data + fw_size -
					     sizeof(stored_crc)));
	calculated_crc = ~crc32(~0, fw_data, fw_size - sizeof(stored_crc));
	if (calculated_crc != stored_crc) {
		netdev_err(dev,
			   "CRC32 (%08lX) does not match calculated: %08lX\n",
			   (unsigned long)stored_crc,
			   (unsigned long)calculated_crc);
		return -EINVAL;
	}
	rc = bnxt_flash_nvram(dev, dir_type, BNX_DIR_ORDINAL_FIRST,
			      0, 0, fw_data, fw_size);

	return rc;
}

static bool bnxt_dir_type_is_ape_bin_format(u16 dir_type)
{
	switch (dir_type) {
	case BNX_DIR_TYPE_CHIMP_PATCH:
	case BNX_DIR_TYPE_BOOTCODE:
	case BNX_DIR_TYPE_BOOTCODE_2:
	case BNX_DIR_TYPE_APE_FW:
	case BNX_DIR_TYPE_APE_PATCH:
	case BNX_DIR_TYPE_KONG_FW:
	case BNX_DIR_TYPE_KONG_PATCH:
	case BNX_DIR_TYPE_BONO_FW:
	case BNX_DIR_TYPE_BONO_PATCH:
		return true;
	}

	return false;
}

static bool bnxt_dir_type_is_other_exec_format(u16 dir_type)
{
	switch (dir_type) {
	case BNX_DIR_TYPE_AVS:
	case BNX_DIR_TYPE_EXP_ROM_MBA:
	case BNX_DIR_TYPE_PCIE:
	case BNX_DIR_TYPE_TSCF_UCODE:
	case BNX_DIR_TYPE_EXT_PHY:
	case BNX_DIR_TYPE_CCM:
	case BNX_DIR_TYPE_ISCSI_BOOT:
	case BNX_DIR_TYPE_ISCSI_BOOT_IPV6:
	case BNX_DIR_TYPE_ISCSI_BOOT_IPV4N6:
		return true;
	}

	return false;
}

static bool bnxt_dir_type_is_executable(u16 dir_type)
{
	return bnxt_dir_type_is_ape_bin_format(dir_type) ||
		bnxt_dir_type_is_other_exec_format(dir_type);
}

static int bnxt_flash_firmware_from_file(struct net_device *dev,
					 u16 dir_type,
					 const char *filename)
{
	const struct firmware  *fw;
	int			rc;

	rc = request_firmware(&fw, filename, &dev->dev);
	if (rc != 0) {
		netdev_err(dev, "Error %d requesting firmware file: %s\n",
			   rc, filename);
		return rc;
	}
	if (bnxt_dir_type_is_ape_bin_format(dir_type) == true)
		rc = bnxt_flash_firmware(dev, dir_type, fw->data, fw->size);
	else if (bnxt_dir_type_is_other_exec_format(dir_type) == true)
		rc = bnxt_flash_microcode(dev, dir_type, fw->data, fw->size);
	else
		rc = bnxt_flash_nvram(dev, dir_type, BNX_DIR_ORDINAL_FIRST,
				      0, 0, fw->data, fw->size);
	release_firmware(fw);
	return rc;
}

static int bnxt_flash_package_from_file(struct net_device *dev,
					char *filename, u32 install_type)
{
	struct bnxt *bp = netdev_priv(dev);
	struct hwrm_nvm_install_update_output *resp = bp->hwrm_cmd_resp_addr;
	struct hwrm_nvm_install_update_input install = {0};
	const struct firmware *fw;
	u32 item_len;
	u16 index;
	int rc;

	bnxt_hwrm_fw_set_time(bp);

	if (bnxt_find_nvram_item(dev, BNX_DIR_TYPE_UPDATE,
				 BNX_DIR_ORDINAL_FIRST, BNX_DIR_EXT_NONE,
				 &index, &item_len, NULL) != 0) {
		netdev_err(dev, "PKG update area not created in nvram\n");
		return -ENOBUFS;
	}

	rc = request_firmware(&fw, filename, &dev->dev);
	if (rc != 0) {
		netdev_err(dev, "PKG error %d requesting file: %s\n",
			   rc, filename);
		return rc;
	}

	if (fw->size > item_len) {
		netdev_err(dev, "PKG insufficient update area in nvram: %lu",
			   (unsigned long)fw->size);
		rc = -EFBIG;
	} else {
		dma_addr_t dma_handle;
		u8 *kmem;
		struct hwrm_nvm_modify_input modify = {0};

		bnxt_hwrm_cmd_hdr_init(bp, &modify, HWRM_NVM_MODIFY, -1, -1);

		modify.dir_idx = cpu_to_le16(index);
		modify.len = cpu_to_le32(fw->size);

		kmem = dma_alloc_coherent(&bp->pdev->dev, fw->size,
					  &dma_handle, GFP_KERNEL);
		if (!kmem) {
			netdev_err(dev,
				   "dma_alloc_coherent failure, length = %u\n",
				   (unsigned int)fw->size);
			rc = -ENOMEM;
		} else {
			memcpy(kmem, fw->data, fw->size);
			modify.host_src_addr = cpu_to_le64(dma_handle);

			rc = hwrm_send_message(bp, &modify, sizeof(modify),
					       FLASH_PACKAGE_TIMEOUT);
			dma_free_coherent(&bp->pdev->dev, fw->size, kmem,
					  dma_handle);
		}
	}
	release_firmware(fw);
	if (rc)
		return rc;

	if ((install_type & 0xffff) == 0)
		install_type >>= 16;
	bnxt_hwrm_cmd_hdr_init(bp, &install, HWRM_NVM_INSTALL_UPDATE, -1, -1);
	install.install_type = cpu_to_le32(install_type);

	mutex_lock(&bp->hwrm_cmd_lock);
	rc = _hwrm_send_message(bp, &install, sizeof(install),
				INSTALL_PACKAGE_TIMEOUT);
	if (rc) {
		rc = -EOPNOTSUPP;
		goto flash_pkg_exit;
	}

	if (resp->error_code) {
		u8 error_code = ((struct hwrm_err_output *)resp)->cmd_err;

		if (error_code == NVM_INSTALL_UPDATE_CMD_ERR_CODE_FRAG_ERR) {
			install.flags |= cpu_to_le16(
			       NVM_INSTALL_UPDATE_REQ_FLAGS_ALLOWED_TO_DEFRAG);
			rc = _hwrm_send_message(bp, &install, sizeof(install),
						INSTALL_PACKAGE_TIMEOUT);
			if (rc) {
				rc = -EOPNOTSUPP;
				goto flash_pkg_exit;
			}
		}
	}

	if (resp->result) {
		netdev_err(dev, "PKG install error = %d, problem_item = %d\n",
			   (s8)resp->result, (int)resp->problem_item);
		rc = -ENOPKG;
	}
flash_pkg_exit:
	mutex_unlock(&bp->hwrm_cmd_lock);
	return rc;
}

static int bnxt_flash_device(struct net_device *dev,
			     struct ethtool_flash *flash)
{
	if (!BNXT_PF((struct bnxt *)netdev_priv(dev))) {
		netdev_err(dev, "flashdev not supported from a virtual function\n");
		return -EINVAL;
	}

	if (flash->region == ETHTOOL_FLASH_ALL_REGIONS ||
	    flash->region > 0xffff)
		return bnxt_flash_package_from_file(dev, flash->data,
						    flash->region);

	return bnxt_flash_firmware_from_file(dev, flash->region, flash->data);
}

static int nvm_get_dir_info(struct net_device *dev, u32 *entries, u32 *length)
{
	struct bnxt *bp = netdev_priv(dev);
	int rc;
	struct hwrm_nvm_get_dir_info_input req = {0};
	struct hwrm_nvm_get_dir_info_output *output = bp->hwrm_cmd_resp_addr;

	bnxt_hwrm_cmd_hdr_init(bp, &req, HWRM_NVM_GET_DIR_INFO, -1, -1);

	mutex_lock(&bp->hwrm_cmd_lock);
	rc = _hwrm_send_message(bp, &req, sizeof(req), HWRM_CMD_TIMEOUT);
	if (!rc) {
		*entries = le32_to_cpu(output->entries);
		*length = le32_to_cpu(output->entry_length);
	}
	mutex_unlock(&bp->hwrm_cmd_lock);
	return rc;
}

static int bnxt_get_eeprom_len(struct net_device *dev)
{
	/* The -1 return value allows the entire 32-bit range of offsets to be
	 * passed via the ethtool command-line utility.
	 */
	return -1;
}

static int bnxt_get_nvram_directory(struct net_device *dev, u32 len, u8 *data)
{
	struct bnxt *bp = netdev_priv(dev);
	int rc;
	u32 dir_entries;
	u32 entry_length;
	u8 *buf;
	size_t buflen;
	dma_addr_t dma_handle;
	struct hwrm_nvm_get_dir_entries_input req = {0};

	rc = nvm_get_dir_info(dev, &dir_entries, &entry_length);
	if (rc != 0)
		return rc;

	/* Insert 2 bytes of directory info (count and size of entries) */
	if (len < 2)
		return -EINVAL;

	*data++ = dir_entries;
	*data++ = entry_length;
	len -= 2;
	memset(data, 0xff, len);

	buflen = dir_entries * entry_length;
	buf = dma_alloc_coherent(&bp->pdev->dev, buflen, &dma_handle,
				 GFP_KERNEL);
	if (!buf) {
		netdev_err(dev, "dma_alloc_coherent failure, length = %u\n",
			   (unsigned)buflen);
		return -ENOMEM;
	}
	bnxt_hwrm_cmd_hdr_init(bp, &req, HWRM_NVM_GET_DIR_ENTRIES, -1, -1);
	req.host_dest_addr = cpu_to_le64(dma_handle);
	rc = hwrm_send_message(bp, &req, sizeof(req), HWRM_CMD_TIMEOUT);
	if (rc == 0)
		memcpy(data, buf, len > buflen ? buflen : len);
	dma_free_coherent(&bp->pdev->dev, buflen, buf, dma_handle);
	return rc;
}

static int bnxt_get_nvram_item(struct net_device *dev, u32 index, u32 offset,
			       u32 length, u8 *data)
{
	struct bnxt *bp = netdev_priv(dev);
	int rc;
	u8 *buf;
	dma_addr_t dma_handle;
	struct hwrm_nvm_read_input req = {0};

	if (!length)
		return -EINVAL;

	buf = dma_alloc_coherent(&bp->pdev->dev, length, &dma_handle,
				 GFP_KERNEL);
	if (!buf) {
		netdev_err(dev, "dma_alloc_coherent failure, length = %u\n",
			   (unsigned)length);
		return -ENOMEM;
	}
	bnxt_hwrm_cmd_hdr_init(bp, &req, HWRM_NVM_READ, -1, -1);
	req.host_dest_addr = cpu_to_le64(dma_handle);
	req.dir_idx = cpu_to_le16(index);
	req.offset = cpu_to_le32(offset);
	req.len = cpu_to_le32(length);

	rc = hwrm_send_message(bp, &req, sizeof(req), HWRM_CMD_TIMEOUT);
	if (rc == 0)
		memcpy(data, buf, length);
	dma_free_coherent(&bp->pdev->dev, length, buf, dma_handle);
	return rc;
}

static int bnxt_find_nvram_item(struct net_device *dev, u16 type, u16 ordinal,
				u16 ext, u16 *index, u32 *item_length,
				u32 *data_length)
{
	struct bnxt *bp = netdev_priv(dev);
	int rc;
	struct hwrm_nvm_find_dir_entry_input req = {0};
	struct hwrm_nvm_find_dir_entry_output *output = bp->hwrm_cmd_resp_addr;

	bnxt_hwrm_cmd_hdr_init(bp, &req, HWRM_NVM_FIND_DIR_ENTRY, -1, -1);
	req.enables = 0;
	req.dir_idx = 0;
	req.dir_type = cpu_to_le16(type);
	req.dir_ordinal = cpu_to_le16(ordinal);
	req.dir_ext = cpu_to_le16(ext);
	req.opt_ordinal = NVM_FIND_DIR_ENTRY_REQ_OPT_ORDINAL_EQ;
	mutex_lock(&bp->hwrm_cmd_lock);
	rc = _hwrm_send_message_silent(bp, &req, sizeof(req), HWRM_CMD_TIMEOUT);
	if (rc == 0) {
		if (index)
			*index = le16_to_cpu(output->dir_idx);
		if (item_length)
			*item_length = le32_to_cpu(output->dir_item_length);
		if (data_length)
			*data_length = le32_to_cpu(output->dir_data_length);
	}
	mutex_unlock(&bp->hwrm_cmd_lock);
	return rc;
}

static char *bnxt_parse_pkglog(int desired_field, u8 *data, size_t datalen)
{
	char	*retval = NULL;
	char	*p;
	char	*value;
	int	field = 0;

	if (datalen < 1)
		return NULL;
	/* null-terminate the log data (removing last '\n'): */
	data[datalen - 1] = 0;
	for (p = data; *p != 0; p++) {
		field = 0;
		retval = NULL;
		while (*p != 0 && *p != '\n') {
			value = p;
			while (*p != 0 && *p != '\t' && *p != '\n')
				p++;
			if (field == desired_field)
				retval = value;
			if (*p != '\t')
				break;
			*p = 0;
			field++;
			p++;
		}
		if (*p == 0)
			break;
		*p = 0;
	}
	return retval;
}

static char *bnxt_get_pkgver(struct net_device *dev, char *buf, size_t buflen)
{
	u16 index = 0;
	u32 datalen;

	if (bnxt_find_nvram_item(dev, BNX_DIR_TYPE_PKG_LOG,
				 BNX_DIR_ORDINAL_FIRST, BNX_DIR_EXT_NONE,
				 &index, NULL, &datalen) != 0)
		return NULL;

	memset(buf, 0, buflen);
	if (bnxt_get_nvram_item(dev, index, 0, datalen, buf) != 0)
		return NULL;

	return bnxt_parse_pkglog(BNX_PKG_LOG_FIELD_IDX_PKG_VERSION, buf,
		datalen);
}

static int bnxt_get_eeprom(struct net_device *dev,
			   struct ethtool_eeprom *eeprom,
			   u8 *data)
{
	u32 index;
	u32 offset;

	if (eeprom->offset == 0) /* special offset value to get directory */
		return bnxt_get_nvram_directory(dev, eeprom->len, data);

	index = eeprom->offset >> 24;
	offset = eeprom->offset & 0xffffff;

	if (index == 0) {
		netdev_err(dev, "unsupported index value: %d\n", index);
		return -EINVAL;
	}

	return bnxt_get_nvram_item(dev, index - 1, offset, eeprom->len, data);
}

static int bnxt_erase_nvram_directory(struct net_device *dev, u8 index)
{
	struct bnxt *bp = netdev_priv(dev);
	struct hwrm_nvm_erase_dir_entry_input req = {0};

	bnxt_hwrm_cmd_hdr_init(bp, &req, HWRM_NVM_ERASE_DIR_ENTRY, -1, -1);
	req.dir_idx = cpu_to_le16(index);
	return hwrm_send_message(bp, &req, sizeof(req), HWRM_CMD_TIMEOUT);
}

static int bnxt_set_eeprom(struct net_device *dev,
			   struct ethtool_eeprom *eeprom,
			   u8 *data)
{
	struct bnxt *bp = netdev_priv(dev);
	u8 index, dir_op;
	u16 type, ext, ordinal, attr;

	if (!BNXT_PF(bp)) {
		netdev_err(dev, "NVM write not supported from a virtual function\n");
		return -EINVAL;
	}

	type = eeprom->magic >> 16;

	if (type == 0xffff) { /* special value for directory operations */
		index = eeprom->magic & 0xff;
		dir_op = eeprom->magic >> 8;
		if (index == 0)
			return -EINVAL;
		switch (dir_op) {
		case 0x0e: /* erase */
			if (eeprom->offset != ~eeprom->magic)
				return -EINVAL;
			return bnxt_erase_nvram_directory(dev, index - 1);
		default:
			return -EINVAL;
		}
	}

	/* Create or re-write an NVM item: */
	if (bnxt_dir_type_is_executable(type) == true)
		return -EOPNOTSUPP;
	ext = eeprom->magic & 0xffff;
	ordinal = eeprom->offset >> 16;
	attr = eeprom->offset & 0xffff;

	return bnxt_flash_nvram(dev, type, ordinal, ext, attr, data,
				eeprom->len);
}

static int bnxt_set_eee(struct net_device *dev, struct ethtool_eee *edata)
{
	struct bnxt *bp = netdev_priv(dev);
	struct ethtool_eee *eee = &bp->eee;
	struct bnxt_link_info *link_info = &bp->link_info;
	u32 advertising =
		 _bnxt_fw_to_ethtool_adv_spds(link_info->advertising, 0);
	int rc = 0;

	if (!BNXT_SINGLE_PF(bp))
		return -EOPNOTSUPP;

	if (!(bp->flags & BNXT_FLAG_EEE_CAP))
		return -EOPNOTSUPP;

	if (!edata->eee_enabled)
		goto eee_ok;

	if (!(link_info->autoneg & BNXT_AUTONEG_SPEED)) {
		netdev_warn(dev, "EEE requires autoneg\n");
		return -EINVAL;
	}
	if (edata->tx_lpi_enabled) {
		if (bp->lpi_tmr_hi && (edata->tx_lpi_timer > bp->lpi_tmr_hi ||
				       edata->tx_lpi_timer < bp->lpi_tmr_lo)) {
			netdev_warn(dev, "Valid LPI timer range is %d and %d microsecs\n",
				    bp->lpi_tmr_lo, bp->lpi_tmr_hi);
			return -EINVAL;
		} else if (!bp->lpi_tmr_hi) {
			edata->tx_lpi_timer = eee->tx_lpi_timer;
		}
	}
	if (!edata->advertised) {
		edata->advertised = advertising & eee->supported;
	} else if (edata->advertised & ~advertising) {
		netdev_warn(dev, "EEE advertised %x must be a subset of autoneg advertised speeds %x\n",
			    edata->advertised, advertising);
		return -EINVAL;
	}

	eee->advertised = edata->advertised;
	eee->tx_lpi_enabled = edata->tx_lpi_enabled;
	eee->tx_lpi_timer = edata->tx_lpi_timer;
eee_ok:
	eee->eee_enabled = edata->eee_enabled;

	if (netif_running(dev))
		rc = bnxt_hwrm_set_link_setting(bp, false, true);

	return rc;
}

static int bnxt_get_eee(struct net_device *dev, struct ethtool_eee *edata)
{
	struct bnxt *bp = netdev_priv(dev);

	if (!(bp->flags & BNXT_FLAG_EEE_CAP))
		return -EOPNOTSUPP;

	*edata = bp->eee;
	if (!bp->eee.eee_enabled) {
		/* Preserve tx_lpi_timer so that the last value will be used
		 * by default when it is re-enabled.
		 */
		edata->advertised = 0;
		edata->tx_lpi_enabled = 0;
	}

	if (!bp->eee.eee_active)
		edata->lp_advertised = 0;

	return 0;
}

static int bnxt_read_sfp_module_eeprom_info(struct bnxt *bp, u16 i2c_addr,
					    u16 page_number, u16 start_addr,
					    u16 data_length, u8 *buf)
{
	struct hwrm_port_phy_i2c_read_input req = {0};
	struct hwrm_port_phy_i2c_read_output *output = bp->hwrm_cmd_resp_addr;
	int rc, byte_offset = 0;

	bnxt_hwrm_cmd_hdr_init(bp, &req, HWRM_PORT_PHY_I2C_READ, -1, -1);
	req.i2c_slave_addr = i2c_addr;
	req.page_number = cpu_to_le16(page_number);
	req.port_id = cpu_to_le16(bp->pf.port_id);
	do {
		u16 xfer_size;

		xfer_size = min_t(u16, data_length, BNXT_MAX_PHY_I2C_RESP_SIZE);
		data_length -= xfer_size;
		req.page_offset = cpu_to_le16(start_addr + byte_offset);
		req.data_length = xfer_size;
		req.enables = cpu_to_le32(start_addr + byte_offset ?
				 PORT_PHY_I2C_READ_REQ_ENABLES_PAGE_OFFSET : 0);
		mutex_lock(&bp->hwrm_cmd_lock);
		rc = _hwrm_send_message(bp, &req, sizeof(req),
					HWRM_CMD_TIMEOUT);
		if (!rc)
			memcpy(buf + byte_offset, output->data, xfer_size);
		mutex_unlock(&bp->hwrm_cmd_lock);
		byte_offset += xfer_size;
	} while (!rc && data_length > 0);

	return rc;
}

static int bnxt_get_module_info(struct net_device *dev,
				struct ethtool_modinfo *modinfo)
{
	struct bnxt *bp = netdev_priv(dev);
	struct hwrm_port_phy_i2c_read_input req = {0};
	struct hwrm_port_phy_i2c_read_output *output = bp->hwrm_cmd_resp_addr;
	int rc;

	/* No point in going further if phy status indicates
	 * module is not inserted or if it is powered down or
	 * if it is of type 10GBase-T
	 */
	if (bp->link_info.module_status >
		PORT_PHY_QCFG_RESP_MODULE_STATUS_WARNINGMSG)
		return -EOPNOTSUPP;

	/* This feature is not supported in older firmware versions */
	if (bp->hwrm_spec_code < 0x10202)
		return -EOPNOTSUPP;

	bnxt_hwrm_cmd_hdr_init(bp, &req, HWRM_PORT_PHY_I2C_READ, -1, -1);
	req.i2c_slave_addr = I2C_DEV_ADDR_A0;
	req.page_number = 0;
	req.page_offset = cpu_to_le16(SFP_EEPROM_SFF_8472_COMP_ADDR);
	req.data_length = SFP_EEPROM_SFF_8472_COMP_SIZE;
	req.port_id = cpu_to_le16(bp->pf.port_id);
	mutex_lock(&bp->hwrm_cmd_lock);
	rc = _hwrm_send_message(bp, &req, sizeof(req), HWRM_CMD_TIMEOUT);
	if (!rc) {
		u32 module_id = le32_to_cpu(output->data[0]);

		switch (module_id) {
		case SFF_MODULE_ID_SFP:
			modinfo->type = ETH_MODULE_SFF_8472;
			modinfo->eeprom_len = ETH_MODULE_SFF_8472_LEN;
			break;
		case SFF_MODULE_ID_QSFP:
		case SFF_MODULE_ID_QSFP_PLUS:
			modinfo->type = ETH_MODULE_SFF_8436;
			modinfo->eeprom_len = ETH_MODULE_SFF_8436_LEN;
			break;
		case SFF_MODULE_ID_QSFP28:
			modinfo->type = ETH_MODULE_SFF_8636;
			modinfo->eeprom_len = ETH_MODULE_SFF_8636_LEN;
			break;
		default:
			rc = -EOPNOTSUPP;
			break;
		}
	}
	mutex_unlock(&bp->hwrm_cmd_lock);
	return rc;
}

static int bnxt_get_module_eeprom(struct net_device *dev,
				  struct ethtool_eeprom *eeprom,
				  u8 *data)
{
	struct bnxt *bp = netdev_priv(dev);
	u16  start = eeprom->offset, length = eeprom->len;
	int rc = 0;

	memset(data, 0, eeprom->len);

	/* Read A0 portion of the EEPROM */
	if (start < ETH_MODULE_SFF_8436_LEN) {
		if (start + eeprom->len > ETH_MODULE_SFF_8436_LEN)
			length = ETH_MODULE_SFF_8436_LEN - start;
		rc = bnxt_read_sfp_module_eeprom_info(bp, I2C_DEV_ADDR_A0, 0,
						      start, length, data);
		if (rc)
			return rc;
		start += length;
		data += length;
		length = eeprom->len - length;
	}

	/* Read A2 portion of the EEPROM */
	if (length) {
		start -= ETH_MODULE_SFF_8436_LEN;
		rc = bnxt_read_sfp_module_eeprom_info(bp, I2C_DEV_ADDR_A2, 1,
						      start, length, data);
	}
	return rc;
}

static int bnxt_nway_reset(struct net_device *dev)
{
	int rc = 0;

	struct bnxt *bp = netdev_priv(dev);
	struct bnxt_link_info *link_info = &bp->link_info;

	if (!BNXT_SINGLE_PF(bp))
		return -EOPNOTSUPP;

	if (!(link_info->autoneg & BNXT_AUTONEG_SPEED))
		return -EINVAL;

	if (netif_running(dev))
		rc = bnxt_hwrm_set_link_setting(bp, true, false);

	return rc;
}

static int bnxt_set_phys_id(struct net_device *dev,
			    enum ethtool_phys_id_state state)
{
	struct hwrm_port_led_cfg_input req = {0};
	struct bnxt *bp = netdev_priv(dev);
	struct bnxt_pf_info *pf = &bp->pf;
	struct bnxt_led_cfg *led_cfg;
	u8 led_state;
	__le16 duration;
	int i, rc;

	if (!bp->num_leds || BNXT_VF(bp))
		return -EOPNOTSUPP;

	if (state == ETHTOOL_ID_ACTIVE) {
		led_state = PORT_LED_CFG_REQ_LED0_STATE_BLINKALT;
		duration = cpu_to_le16(500);
	} else if (state == ETHTOOL_ID_INACTIVE) {
		led_state = PORT_LED_CFG_REQ_LED1_STATE_DEFAULT;
		duration = cpu_to_le16(0);
	} else {
		return -EINVAL;
	}
	bnxt_hwrm_cmd_hdr_init(bp, &req, HWRM_PORT_LED_CFG, -1, -1);
	req.port_id = cpu_to_le16(pf->port_id);
	req.num_leds = bp->num_leds;
	led_cfg = (struct bnxt_led_cfg *)&req.led0_id;
	for (i = 0; i < bp->num_leds; i++, led_cfg++) {
		req.enables |= BNXT_LED_DFLT_ENABLES(i);
		led_cfg->led_id = bp->leds[i].led_id;
		led_cfg->led_state = led_state;
		led_cfg->led_blink_on = duration;
		led_cfg->led_blink_off = duration;
		led_cfg->led_group_id = bp->leds[i].led_group_id;
	}
	rc = hwrm_send_message(bp, &req, sizeof(req), HWRM_CMD_TIMEOUT);
	if (rc)
		rc = -EIO;
	return rc;
}

static int bnxt_hwrm_selftest_irq(struct bnxt *bp, u16 cmpl_ring)
{
	struct hwrm_selftest_irq_input req = {0};

	bnxt_hwrm_cmd_hdr_init(bp, &req, HWRM_SELFTEST_IRQ, cmpl_ring, -1);
	return hwrm_send_message(bp, &req, sizeof(req), HWRM_CMD_TIMEOUT);
}

static int bnxt_test_irq(struct bnxt *bp)
{
	int i;

	for (i = 0; i < bp->cp_nr_rings; i++) {
		u16 cmpl_ring = bp->grp_info[i].cp_fw_ring_id;
		int rc;

		rc = bnxt_hwrm_selftest_irq(bp, cmpl_ring);
		if (rc)
			return rc;
	}
	return 0;
}

static int bnxt_hwrm_mac_loopback(struct bnxt *bp, bool enable)
{
	struct hwrm_port_mac_cfg_input req = {0};

	bnxt_hwrm_cmd_hdr_init(bp, &req, HWRM_PORT_MAC_CFG, -1, -1);

	req.enables = cpu_to_le32(PORT_MAC_CFG_REQ_ENABLES_LPBK);
	if (enable)
		req.lpbk = PORT_MAC_CFG_REQ_LPBK_LOCAL;
	else
		req.lpbk = PORT_MAC_CFG_REQ_LPBK_NONE;
	return hwrm_send_message(bp, &req, sizeof(req), HWRM_CMD_TIMEOUT);
}

static int bnxt_disable_an_for_lpbk(struct bnxt *bp,
				    struct hwrm_port_phy_cfg_input *req)
{
	struct bnxt_link_info *link_info = &bp->link_info;
	u16 fw_advertising = link_info->advertising;
	u16 fw_speed;
	int rc;

	if (!link_info->autoneg)
		return 0;

	fw_speed = PORT_PHY_CFG_REQ_FORCE_LINK_SPEED_1GB;
	if (netif_carrier_ok(bp->dev))
		fw_speed = bp->link_info.link_speed;
	else if (fw_advertising & BNXT_LINK_SPEED_MSK_10GB)
		fw_speed = PORT_PHY_CFG_REQ_FORCE_LINK_SPEED_10GB;
	else if (fw_advertising & BNXT_LINK_SPEED_MSK_25GB)
		fw_speed = PORT_PHY_CFG_REQ_FORCE_LINK_SPEED_25GB;
	else if (fw_advertising & BNXT_LINK_SPEED_MSK_40GB)
		fw_speed = PORT_PHY_CFG_REQ_FORCE_LINK_SPEED_40GB;
	else if (fw_advertising & BNXT_LINK_SPEED_MSK_50GB)
		fw_speed = PORT_PHY_CFG_REQ_FORCE_LINK_SPEED_50GB;

	req->force_link_speed = cpu_to_le16(fw_speed);
	req->flags |= cpu_to_le32(PORT_PHY_CFG_REQ_FLAGS_FORCE |
				  PORT_PHY_CFG_REQ_FLAGS_RESET_PHY);
	rc = hwrm_send_message(bp, req, sizeof(*req), HWRM_CMD_TIMEOUT);
	req->flags = 0;
	req->force_link_speed = cpu_to_le16(0);
	return rc;
}

static int bnxt_hwrm_phy_loopback(struct bnxt *bp, bool enable)
{
	struct hwrm_port_phy_cfg_input req = {0};

	bnxt_hwrm_cmd_hdr_init(bp, &req, HWRM_PORT_PHY_CFG, -1, -1);

	if (enable) {
		bnxt_disable_an_for_lpbk(bp, &req);
		req.lpbk = PORT_PHY_CFG_REQ_LPBK_LOCAL;
	} else {
		req.lpbk = PORT_PHY_CFG_REQ_LPBK_NONE;
	}
	req.enables = cpu_to_le32(PORT_PHY_CFG_REQ_ENABLES_LPBK);
	return hwrm_send_message(bp, &req, sizeof(req), HWRM_CMD_TIMEOUT);
}

static int bnxt_rx_loopback(struct bnxt *bp, struct bnxt_napi *bnapi,
			    u32 raw_cons, int pkt_size)
{
	struct bnxt_cp_ring_info *cpr = &bnapi->cp_ring;
	struct bnxt_rx_ring_info *rxr = bnapi->rx_ring;
	struct bnxt_sw_rx_bd *rx_buf;
	struct rx_cmp *rxcmp;
	u16 cp_cons, cons;
	u8 *data;
	u32 len;
	int i;

	cp_cons = RING_CMP(raw_cons);
	rxcmp = (struct rx_cmp *)
		&cpr->cp_desc_ring[CP_RING(cp_cons)][CP_IDX(cp_cons)];
	cons = rxcmp->rx_cmp_opaque;
	rx_buf = &rxr->rx_buf_ring[cons];
	data = rx_buf->data_ptr;
	len = le32_to_cpu(rxcmp->rx_cmp_len_flags_type) >> RX_CMP_LEN_SHIFT;
	if (len != pkt_size)
		return -EIO;
	i = ETH_ALEN;
	if (!ether_addr_equal(data + i, bnapi->bp->dev->dev_addr))
		return -EIO;
	i += ETH_ALEN;
	for (  ; i < pkt_size; i++) {
		if (data[i] != (u8)(i & 0xff))
			return -EIO;
	}
	return 0;
}

static int bnxt_poll_loopback(struct bnxt *bp, int pkt_size)
{
	struct bnxt_napi *bnapi = bp->bnapi[0];
	struct bnxt_cp_ring_info *cpr;
	struct tx_cmp *txcmp;
	int rc = -EIO;
	u32 raw_cons;
	u32 cons;
	int i;

	cpr = &bnapi->cp_ring;
	raw_cons = cpr->cp_raw_cons;
	for (i = 0; i < 200; i++) {
		cons = RING_CMP(raw_cons);
		txcmp = &cpr->cp_desc_ring[CP_RING(cons)][CP_IDX(cons)];

		if (!TX_CMP_VALID(txcmp, raw_cons)) {
			udelay(5);
			continue;
		}

		/* The valid test of the entry must be done first before
		 * reading any further.
		 */
		dma_rmb();
		if (TX_CMP_TYPE(txcmp) == CMP_TYPE_RX_L2_CMP) {
			rc = bnxt_rx_loopback(bp, bnapi, raw_cons, pkt_size);
			raw_cons = NEXT_RAW_CMP(raw_cons);
			raw_cons = NEXT_RAW_CMP(raw_cons);
			break;
		}
		raw_cons = NEXT_RAW_CMP(raw_cons);
	}
	cpr->cp_raw_cons = raw_cons;
	return rc;
}

static int bnxt_run_loopback(struct bnxt *bp)
{
	struct bnxt_tx_ring_info *txr = &bp->tx_ring[0];
	int pkt_size, i = 0;
	struct sk_buff *skb;
	dma_addr_t map;
	u8 *data;
	int rc;

	pkt_size = min(bp->dev->mtu + ETH_HLEN, bp->rx_copy_thresh);
	skb = netdev_alloc_skb(bp->dev, pkt_size);
	if (!skb)
		return -ENOMEM;
	data = skb_put(skb, pkt_size);
	eth_broadcast_addr(data);
	i += ETH_ALEN;
	ether_addr_copy(&data[i], bp->dev->dev_addr);
	i += ETH_ALEN;
	for ( ; i < pkt_size; i++)
		data[i] = (u8)(i & 0xff);

	map = dma_map_single(&bp->pdev->dev, skb->data, pkt_size,
			     PCI_DMA_TODEVICE);
	if (dma_mapping_error(&bp->pdev->dev, map)) {
		dev_kfree_skb(skb);
		return -EIO;
	}
	bnxt_xmit_xdp(bp, txr, map, pkt_size, 0);

	/* Sync BD data before updating doorbell */
	wmb();

	bnxt_db_write(bp, txr->tx_doorbell, DB_KEY_TX | txr->tx_prod);
	rc = bnxt_poll_loopback(bp, pkt_size);

	dma_unmap_single(&bp->pdev->dev, map, pkt_size, PCI_DMA_TODEVICE);
	dev_kfree_skb(skb);
	return rc;
}

static int bnxt_run_fw_tests(struct bnxt *bp, u8 test_mask, u8 *test_results)
{
	struct hwrm_selftest_exec_output *resp = bp->hwrm_cmd_resp_addr;
	struct hwrm_selftest_exec_input req = {0};
	int rc;

	bnxt_hwrm_cmd_hdr_init(bp, &req, HWRM_SELFTEST_EXEC, -1, -1);
	mutex_lock(&bp->hwrm_cmd_lock);
	resp->test_success = 0;
	req.flags = test_mask;
	rc = _hwrm_send_message(bp, &req, sizeof(req), bp->test_info->timeout);
	*test_results = resp->test_success;
	mutex_unlock(&bp->hwrm_cmd_lock);
	return rc;
}

#define BNXT_DRV_TESTS			3
#define BNXT_MACLPBK_TEST_IDX		(bp->num_tests - BNXT_DRV_TESTS)
#define BNXT_PHYLPBK_TEST_IDX		(BNXT_MACLPBK_TEST_IDX + 1)
#define BNXT_IRQ_TEST_IDX		(BNXT_MACLPBK_TEST_IDX + 2)

static void bnxt_self_test(struct net_device *dev, struct ethtool_test *etest,
			   u64 *buf)
{
	struct bnxt *bp = netdev_priv(dev);
	bool offline = false;
	u8 test_results = 0;
	u8 test_mask = 0;
	int rc, i;

	if (!bp->num_tests || !BNXT_SINGLE_PF(bp))
		return;
	memset(buf, 0, sizeof(u64) * bp->num_tests);
	if (!netif_running(dev)) {
		etest->flags |= ETH_TEST_FL_FAILED;
		return;
	}

	if (etest->flags & ETH_TEST_FL_OFFLINE) {
		if (bp->pf.active_vfs) {
			etest->flags |= ETH_TEST_FL_FAILED;
			netdev_warn(dev, "Offline tests cannot be run with active VFs\n");
			return;
		}
		offline = true;
	}

	for (i = 0; i < bp->num_tests - BNXT_DRV_TESTS; i++) {
		u8 bit_val = 1 << i;

		if (!(bp->test_info->offline_mask & bit_val))
			test_mask |= bit_val;
		else if (offline)
			test_mask |= bit_val;
	}
	if (!offline) {
		bnxt_run_fw_tests(bp, test_mask, &test_results);
	} else {
		rc = bnxt_close_nic(bp, false, false);
		if (rc)
			return;
		bnxt_run_fw_tests(bp, test_mask, &test_results);

		buf[BNXT_MACLPBK_TEST_IDX] = 1;
		bnxt_hwrm_mac_loopback(bp, true);
		msleep(250);
		rc = bnxt_half_open_nic(bp);
		if (rc) {
			bnxt_hwrm_mac_loopback(bp, false);
			etest->flags |= ETH_TEST_FL_FAILED;
			return;
		}
		if (bnxt_run_loopback(bp))
			etest->flags |= ETH_TEST_FL_FAILED;
		else
			buf[BNXT_MACLPBK_TEST_IDX] = 0;

		bnxt_hwrm_mac_loopback(bp, false);
		bnxt_hwrm_phy_loopback(bp, true);
		msleep(1000);
		if (bnxt_run_loopback(bp)) {
			buf[BNXT_PHYLPBK_TEST_IDX] = 1;
			etest->flags |= ETH_TEST_FL_FAILED;
		}
		bnxt_hwrm_phy_loopback(bp, false);
		bnxt_half_close_nic(bp);
		bnxt_open_nic(bp, false, true);
	}
	if (bnxt_test_irq(bp)) {
		buf[BNXT_IRQ_TEST_IDX] = 1;
		etest->flags |= ETH_TEST_FL_FAILED;
	}
	for (i = 0; i < bp->num_tests - BNXT_DRV_TESTS; i++) {
		u8 bit_val = 1 << i;

		if ((test_mask & bit_val) && !(test_results & bit_val)) {
			buf[i] = 1;
			etest->flags |= ETH_TEST_FL_FAILED;
		}
	}
}

static int bnxt_reset(struct net_device *dev, u32 *flags)
{
	struct bnxt *bp = netdev_priv(dev);
	int rc = 0;

	if (!BNXT_PF(bp)) {
		netdev_err(dev, "Reset is not supported from a VF\n");
		return -EOPNOTSUPP;
	}

	if (pci_vfs_assigned(bp->pdev)) {
		netdev_err(dev,
			   "Reset not allowed when VFs are assigned to VMs\n");
		return -EBUSY;
	}

	if (*flags == ETH_RESET_ALL) {
		/* This feature is not supported in older firmware versions */
		if (bp->hwrm_spec_code < 0x10803)
			return -EOPNOTSUPP;

		rc = bnxt_firmware_reset(dev, BNXT_FW_RESET_CHIP);
		if (!rc)
			netdev_info(dev, "Reset request successful. Reload driver to complete reset\n");
<<<<<<< HEAD
=======
	} else if (*flags == ETH_RESET_AP) {
		/* This feature is not supported in older firmware versions */
		if (bp->hwrm_spec_code < 0x10803)
			return -EOPNOTSUPP;

		rc = bnxt_firmware_reset(dev, BNXT_FW_RESET_AP);
		if (!rc)
			netdev_info(dev, "Reset Application Processor request successful.\n");
>>>>>>> 661e50bc
	} else {
		rc = -EINVAL;
	}

	return rc;
}

void bnxt_ethtool_init(struct bnxt *bp)
{
	struct hwrm_selftest_qlist_output *resp = bp->hwrm_cmd_resp_addr;
	struct hwrm_selftest_qlist_input req = {0};
	struct bnxt_test_info *test_info;
	struct net_device *dev = bp->dev;
	char *pkglog;
	int i, rc;

	pkglog = kzalloc(BNX_PKG_LOG_MAX_LENGTH, GFP_KERNEL);
	if (pkglog) {
		char *pkgver;
		int len;

		pkgver = bnxt_get_pkgver(dev, pkglog, BNX_PKG_LOG_MAX_LENGTH);
		if (pkgver && *pkgver != 0 && isdigit(*pkgver)) {
			len = strlen(bp->fw_ver_str);
			snprintf(bp->fw_ver_str + len, FW_VER_STR_LEN - len - 1,
				 "/pkg %s", pkgver);
		}
		kfree(pkglog);
	}
	if (bp->hwrm_spec_code < 0x10704 || !BNXT_SINGLE_PF(bp))
		return;

	bnxt_hwrm_cmd_hdr_init(bp, &req, HWRM_SELFTEST_QLIST, -1, -1);
	mutex_lock(&bp->hwrm_cmd_lock);
	rc = _hwrm_send_message(bp, &req, sizeof(req), HWRM_CMD_TIMEOUT);
	if (rc)
		goto ethtool_init_exit;

	test_info = kzalloc(sizeof(*bp->test_info), GFP_KERNEL);
	if (!test_info)
		goto ethtool_init_exit;

	bp->test_info = test_info;
	bp->num_tests = resp->num_tests + BNXT_DRV_TESTS;
	if (bp->num_tests > BNXT_MAX_TEST)
		bp->num_tests = BNXT_MAX_TEST;

	test_info->offline_mask = resp->offline_tests;
	test_info->timeout = le16_to_cpu(resp->test_timeout);
	if (!test_info->timeout)
		test_info->timeout = HWRM_CMD_TIMEOUT;
	for (i = 0; i < bp->num_tests; i++) {
		char *str = test_info->string[i];
		char *fw_str = resp->test0_name + i * 32;

		if (i == BNXT_MACLPBK_TEST_IDX) {
			strcpy(str, "Mac loopback test (offline)");
		} else if (i == BNXT_PHYLPBK_TEST_IDX) {
			strcpy(str, "Phy loopback test (offline)");
		} else if (i == BNXT_IRQ_TEST_IDX) {
			strcpy(str, "Interrupt_test (offline)");
		} else {
			strlcpy(str, fw_str, ETH_GSTRING_LEN);
			strncat(str, " test", ETH_GSTRING_LEN - strlen(str));
			if (test_info->offline_mask & (1 << i))
				strncat(str, " (offline)",
					ETH_GSTRING_LEN - strlen(str));
			else
				strncat(str, " (online)",
					ETH_GSTRING_LEN - strlen(str));
		}
	}

ethtool_init_exit:
	mutex_unlock(&bp->hwrm_cmd_lock);
}

void bnxt_ethtool_free(struct bnxt *bp)
{
	kfree(bp->test_info);
	bp->test_info = NULL;
}

const struct ethtool_ops bnxt_ethtool_ops = {
	.get_link_ksettings	= bnxt_get_link_ksettings,
	.set_link_ksettings	= bnxt_set_link_ksettings,
	.get_pauseparam		= bnxt_get_pauseparam,
	.set_pauseparam		= bnxt_set_pauseparam,
	.get_drvinfo		= bnxt_get_drvinfo,
	.get_wol		= bnxt_get_wol,
	.set_wol		= bnxt_set_wol,
	.get_coalesce		= bnxt_get_coalesce,
	.set_coalesce		= bnxt_set_coalesce,
	.get_msglevel		= bnxt_get_msglevel,
	.set_msglevel		= bnxt_set_msglevel,
	.get_sset_count		= bnxt_get_sset_count,
	.get_strings		= bnxt_get_strings,
	.get_ethtool_stats	= bnxt_get_ethtool_stats,
	.set_ringparam		= bnxt_set_ringparam,
	.get_ringparam		= bnxt_get_ringparam,
	.get_channels		= bnxt_get_channels,
	.set_channels		= bnxt_set_channels,
	.get_rxnfc		= bnxt_get_rxnfc,
	.set_rxnfc		= bnxt_set_rxnfc,
	.get_rxfh_indir_size    = bnxt_get_rxfh_indir_size,
	.get_rxfh_key_size      = bnxt_get_rxfh_key_size,
	.get_rxfh               = bnxt_get_rxfh,
	.flash_device		= bnxt_flash_device,
	.get_eeprom_len         = bnxt_get_eeprom_len,
	.get_eeprom             = bnxt_get_eeprom,
	.set_eeprom		= bnxt_set_eeprom,
	.get_link		= bnxt_get_link,
	.get_eee		= bnxt_get_eee,
	.set_eee		= bnxt_set_eee,
	.get_module_info	= bnxt_get_module_info,
	.get_module_eeprom	= bnxt_get_module_eeprom,
	.nway_reset		= bnxt_nway_reset,
	.set_phys_id		= bnxt_set_phys_id,
	.self_test		= bnxt_self_test,
	.reset			= bnxt_reset,
};<|MERGE_RESOLUTION|>--- conflicted
+++ resolved
@@ -49,11 +49,8 @@
 
 	memset(coal, 0, sizeof(*coal));
 
-<<<<<<< HEAD
-=======
 	coal->use_adaptive_rx_coalesce = bp->flags & BNXT_FLAG_DIM;
 
->>>>>>> 661e50bc
 	hw_coal = &bp->rx_coal;
 	mult = hw_coal->bufs_per_record;
 	coal->rx_coalesce_usecs = hw_coal->coal_ticks;
@@ -82,8 +79,6 @@
 	int rc = 0;
 	u16 mult;
 
-<<<<<<< HEAD
-=======
 	if (coal->use_adaptive_rx_coalesce) {
 		bp->flags |= BNXT_FLAG_DIM;
 	} else {
@@ -93,7 +88,6 @@
 		}
 	}
 
->>>>>>> 661e50bc
 	hw_coal = &bp->rx_coal;
 	mult = hw_coal->bufs_per_record;
 	hw_coal->coal_ticks = coal->rx_coalesce_usecs;
@@ -1394,12 +1388,9 @@
 		req.embedded_proc_type = FW_RESET_REQ_EMBEDDED_PROC_TYPE_CHIP;
 		req.selfrst_status = FW_RESET_REQ_SELFRST_STATUS_SELFRSTASAP;
 		break;
-<<<<<<< HEAD
-=======
 	case BNXT_FW_RESET_AP:
 		req.embedded_proc_type = FW_RESET_REQ_EMBEDDED_PROC_TYPE_AP;
 		break;
->>>>>>> 661e50bc
 	default:
 		return -EINVAL;
 	}
@@ -2546,8 +2537,6 @@
 		rc = bnxt_firmware_reset(dev, BNXT_FW_RESET_CHIP);
 		if (!rc)
 			netdev_info(dev, "Reset request successful. Reload driver to complete reset\n");
-<<<<<<< HEAD
-=======
 	} else if (*flags == ETH_RESET_AP) {
 		/* This feature is not supported in older firmware versions */
 		if (bp->hwrm_spec_code < 0x10803)
@@ -2556,7 +2545,6 @@
 		rc = bnxt_firmware_reset(dev, BNXT_FW_RESET_AP);
 		if (!rc)
 			netdev_info(dev, "Reset Application Processor request successful.\n");
->>>>>>> 661e50bc
 	} else {
 		rc = -EINVAL;
 	}
