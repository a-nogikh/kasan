/*
 * Driver for the National Semiconductor DP83640 PHYTER
 *
 * Copyright (C) 2010 OMICRON electronics GmbH
 *
 *  This program is free software; you can redistribute it and/or modify
 *  it under the terms of the GNU General Public License as published by
 *  the Free Software Foundation; either version 2 of the License, or
 *  (at your option) any later version.
 *
 *  This program is distributed in the hope that it will be useful,
 *  but WITHOUT ANY WARRANTY; without even the implied warranty of
 *  MERCHANTABILITY or FITNESS FOR A PARTICULAR PURPOSE.  See the
 *  GNU General Public License for more details.
 *
 *  You should have received a copy of the GNU General Public License
 *  along with this program; if not, write to the Free Software
 *  Foundation, Inc., 675 Mass Ave, Cambridge, MA 02139, USA.
 */
#include <linux/ethtool.h>
#include <linux/kernel.h>
#include <linux/list.h>
#include <linux/mii.h>
#include <linux/module.h>
#include <linux/net_tstamp.h>
#include <linux/netdevice.h>
#include <linux/phy.h>
#include <linux/ptp_classify.h>
#include <linux/ptp_clock_kernel.h>

#include "dp83640_reg.h"

#define DP83640_PHY_ID	0x20005ce1
#define PAGESEL		0x13
#define LAYER4		0x02
#define LAYER2		0x01
#define MAX_RXTS	64
<<<<<<< HEAD
#define N_EXT_TS	6
=======
#define N_EXT_TS	1
>>>>>>> 3ee72ca9
#define PSF_PTPVER	2
#define PSF_EVNT	0x4000
#define PSF_RX		0x2000
#define PSF_TX		0x1000
#define EXT_EVENT	1
#define CAL_EVENT	7
#define CAL_TRIGGER	7
#define PER_TRIGGER	6

/* phyter seems to miss the mark by 16 ns */
#define ADJTIME_FIX	16

#if defined(__BIG_ENDIAN)
#define ENDIAN_FLAG	0
#elif defined(__LITTLE_ENDIAN)
#define ENDIAN_FLAG	PSF_ENDIAN
#endif

#define SKB_PTP_TYPE(__skb) (*(unsigned int *)((__skb)->cb))

struct phy_rxts {
	u16 ns_lo;   /* ns[15:0] */
	u16 ns_hi;   /* overflow[1:0], ns[29:16] */
	u16 sec_lo;  /* sec[15:0] */
	u16 sec_hi;  /* sec[31:16] */
	u16 seqid;   /* sequenceId[15:0] */
	u16 msgtype; /* messageType[3:0], hash[11:0] */
};

struct phy_txts {
	u16 ns_lo;   /* ns[15:0] */
	u16 ns_hi;   /* overflow[1:0], ns[29:16] */
	u16 sec_lo;  /* sec[15:0] */
	u16 sec_hi;  /* sec[31:16] */
};

struct rxts {
	struct list_head list;
	unsigned long tmo;
	u64 ns;
	u16 seqid;
	u8  msgtype;
	u16 hash;
};

struct dp83640_clock;

struct dp83640_private {
	struct list_head list;
	struct dp83640_clock *clock;
	struct phy_device *phydev;
	struct work_struct ts_work;
	int hwts_tx_en;
	int hwts_rx_en;
	int layer;
	int version;
	/* remember state of cfg0 during calibration */
	int cfg0;
	/* remember the last event time stamp */
	struct phy_txts edata;
	/* list of rx timestamps */
	struct list_head rxts;
	struct list_head rxpool;
	struct rxts rx_pool_data[MAX_RXTS];
	/* protects above three fields from concurrent access */
	spinlock_t rx_lock;
	/* queues of incoming and outgoing packets */
	struct sk_buff_head rx_queue;
	struct sk_buff_head tx_queue;
};

struct dp83640_clock {
	/* keeps the instance in the 'phyter_clocks' list */
	struct list_head list;
	/* we create one clock instance per MII bus */
	struct mii_bus *bus;
	/* protects extended registers from concurrent access */
	struct mutex extreg_lock;
	/* remembers which page was last selected */
	int page;
	/* our advertised capabilities */
	struct ptp_clock_info caps;
	/* protects the three fields below from concurrent access */
	struct mutex clock_lock;
	/* the one phyter from which we shall read */
	struct dp83640_private *chosen;
	/* list of the other attached phyters, not chosen */
	struct list_head phylist;
	/* reference to our PTP hardware clock */
	struct ptp_clock *ptp_clock;
};

/* globals */

enum {
	CALIBRATE_GPIO,
	PEROUT_GPIO,
	EXTTS0_GPIO,
	EXTTS1_GPIO,
	EXTTS2_GPIO,
	EXTTS3_GPIO,
	EXTTS4_GPIO,
	EXTTS5_GPIO,
	GPIO_TABLE_SIZE
};

static int chosen_phy = -1;
static ushort gpio_tab[GPIO_TABLE_SIZE] = {
	1, 2, 3, 4, 8, 9, 10, 11
};

module_param(chosen_phy, int, 0444);
module_param_array(gpio_tab, ushort, NULL, 0444);

MODULE_PARM_DESC(chosen_phy, \
	"The address of the PHY to use for the ancillary clock features");
MODULE_PARM_DESC(gpio_tab, \
	"Which GPIO line to use for which purpose: cal,perout,extts1,...,extts6");

/* a list of clocks and a mutex to protect it */
static LIST_HEAD(phyter_clocks);
static DEFINE_MUTEX(phyter_clocks_lock);

static void rx_timestamp_work(struct work_struct *work);

/* extended register access functions */

#define BROADCAST_ADDR 31

static inline int broadcast_write(struct mii_bus *bus, u32 regnum, u16 val)
{
	return mdiobus_write(bus, BROADCAST_ADDR, regnum, val);
}

/* Caller must hold extreg_lock. */
static int ext_read(struct phy_device *phydev, int page, u32 regnum)
{
	struct dp83640_private *dp83640 = phydev->priv;
	int val;

	if (dp83640->clock->page != page) {
		broadcast_write(phydev->bus, PAGESEL, page);
		dp83640->clock->page = page;
	}
	val = phy_read(phydev, regnum);

	return val;
}

/* Caller must hold extreg_lock. */
static void ext_write(int broadcast, struct phy_device *phydev,
		      int page, u32 regnum, u16 val)
{
	struct dp83640_private *dp83640 = phydev->priv;

	if (dp83640->clock->page != page) {
		broadcast_write(phydev->bus, PAGESEL, page);
		dp83640->clock->page = page;
	}
	if (broadcast)
		broadcast_write(phydev->bus, regnum, val);
	else
		phy_write(phydev, regnum, val);
}

/* Caller must hold extreg_lock. */
static int tdr_write(int bc, struct phy_device *dev,
		     const struct timespec *ts, u16 cmd)
{
	ext_write(bc, dev, PAGE4, PTP_TDR, ts->tv_nsec & 0xffff);/* ns[15:0]  */
	ext_write(bc, dev, PAGE4, PTP_TDR, ts->tv_nsec >> 16);   /* ns[31:16] */
	ext_write(bc, dev, PAGE4, PTP_TDR, ts->tv_sec & 0xffff); /* sec[15:0] */
	ext_write(bc, dev, PAGE4, PTP_TDR, ts->tv_sec >> 16);    /* sec[31:16]*/

	ext_write(bc, dev, PAGE4, PTP_CTL, cmd);

	return 0;
}

/* convert phy timestamps into driver timestamps */

static void phy2rxts(struct phy_rxts *p, struct rxts *rxts)
{
	u32 sec;

	sec = p->sec_lo;
	sec |= p->sec_hi << 16;

	rxts->ns = p->ns_lo;
	rxts->ns |= (p->ns_hi & 0x3fff) << 16;
	rxts->ns += ((u64)sec) * 1000000000ULL;
	rxts->seqid = p->seqid;
	rxts->msgtype = (p->msgtype >> 12) & 0xf;
	rxts->hash = p->msgtype & 0x0fff;
	rxts->tmo = jiffies + 2;
}

static u64 phy2txts(struct phy_txts *p)
{
	u64 ns;
	u32 sec;

	sec = p->sec_lo;
	sec |= p->sec_hi << 16;

	ns = p->ns_lo;
	ns |= (p->ns_hi & 0x3fff) << 16;
	ns += ((u64)sec) * 1000000000ULL;

	return ns;
}

static void periodic_output(struct dp83640_clock *clock,
			    struct ptp_clock_request *clkreq, bool on)
{
	struct dp83640_private *dp83640 = clock->chosen;
	struct phy_device *phydev = dp83640->phydev;
	u32 sec, nsec, period;
	u16 gpio, ptp_trig, trigger, val;

	gpio = on ? gpio_tab[PEROUT_GPIO] : 0;
	trigger = PER_TRIGGER;

	ptp_trig = TRIG_WR |
		(trigger & TRIG_CSEL_MASK) << TRIG_CSEL_SHIFT |
		(gpio & TRIG_GPIO_MASK) << TRIG_GPIO_SHIFT |
		TRIG_PER |
		TRIG_PULSE;

	val = (trigger & TRIG_SEL_MASK) << TRIG_SEL_SHIFT;

	if (!on) {
		val |= TRIG_DIS;
		mutex_lock(&clock->extreg_lock);
		ext_write(0, phydev, PAGE5, PTP_TRIG, ptp_trig);
		ext_write(0, phydev, PAGE4, PTP_CTL, val);
		mutex_unlock(&clock->extreg_lock);
		return;
	}

	sec = clkreq->perout.start.sec;
	nsec = clkreq->perout.start.nsec;
	period = clkreq->perout.period.sec * 1000000000UL;
	period += clkreq->perout.period.nsec;

	mutex_lock(&clock->extreg_lock);

	ext_write(0, phydev, PAGE5, PTP_TRIG, ptp_trig);

	/*load trigger*/
	val |= TRIG_LOAD;
	ext_write(0, phydev, PAGE4, PTP_CTL, val);
	ext_write(0, phydev, PAGE4, PTP_TDR, nsec & 0xffff);   /* ns[15:0] */
	ext_write(0, phydev, PAGE4, PTP_TDR, nsec >> 16);      /* ns[31:16] */
	ext_write(0, phydev, PAGE4, PTP_TDR, sec & 0xffff);    /* sec[15:0] */
	ext_write(0, phydev, PAGE4, PTP_TDR, sec >> 16);       /* sec[31:16] */
	ext_write(0, phydev, PAGE4, PTP_TDR, period & 0xffff); /* ns[15:0] */
	ext_write(0, phydev, PAGE4, PTP_TDR, period >> 16);    /* ns[31:16] */

	/*enable trigger*/
	val &= ~TRIG_LOAD;
	val |= TRIG_EN;
	ext_write(0, phydev, PAGE4, PTP_CTL, val);

	mutex_unlock(&clock->extreg_lock);
}

/* ptp clock methods */

static int ptp_dp83640_adjfreq(struct ptp_clock_info *ptp, s32 ppb)
{
	struct dp83640_clock *clock =
		container_of(ptp, struct dp83640_clock, caps);
	struct phy_device *phydev = clock->chosen->phydev;
	u64 rate;
	int neg_adj = 0;
	u16 hi, lo;

	if (ppb < 0) {
		neg_adj = 1;
		ppb = -ppb;
	}
	rate = ppb;
	rate <<= 26;
	rate = div_u64(rate, 1953125);

	hi = (rate >> 16) & PTP_RATE_HI_MASK;
	if (neg_adj)
		hi |= PTP_RATE_DIR;

	lo = rate & 0xffff;

	mutex_lock(&clock->extreg_lock);

	ext_write(1, phydev, PAGE4, PTP_RATEH, hi);
	ext_write(1, phydev, PAGE4, PTP_RATEL, lo);

	mutex_unlock(&clock->extreg_lock);

	return 0;
}

static int ptp_dp83640_adjtime(struct ptp_clock_info *ptp, s64 delta)
{
	struct dp83640_clock *clock =
		container_of(ptp, struct dp83640_clock, caps);
	struct phy_device *phydev = clock->chosen->phydev;
	struct timespec ts;
	int err;

	delta += ADJTIME_FIX;

	ts = ns_to_timespec(delta);

	mutex_lock(&clock->extreg_lock);

	err = tdr_write(1, phydev, &ts, PTP_STEP_CLK);

	mutex_unlock(&clock->extreg_lock);

	return err;
}

static int ptp_dp83640_gettime(struct ptp_clock_info *ptp, struct timespec *ts)
{
	struct dp83640_clock *clock =
		container_of(ptp, struct dp83640_clock, caps);
	struct phy_device *phydev = clock->chosen->phydev;
	unsigned int val[4];

	mutex_lock(&clock->extreg_lock);

	ext_write(0, phydev, PAGE4, PTP_CTL, PTP_RD_CLK);

	val[0] = ext_read(phydev, PAGE4, PTP_TDR); /* ns[15:0] */
	val[1] = ext_read(phydev, PAGE4, PTP_TDR); /* ns[31:16] */
	val[2] = ext_read(phydev, PAGE4, PTP_TDR); /* sec[15:0] */
	val[3] = ext_read(phydev, PAGE4, PTP_TDR); /* sec[31:16] */

	mutex_unlock(&clock->extreg_lock);

	ts->tv_nsec = val[0] | (val[1] << 16);
	ts->tv_sec  = val[2] | (val[3] << 16);

	return 0;
}

static int ptp_dp83640_settime(struct ptp_clock_info *ptp,
			       const struct timespec *ts)
{
	struct dp83640_clock *clock =
		container_of(ptp, struct dp83640_clock, caps);
	struct phy_device *phydev = clock->chosen->phydev;
	int err;

	mutex_lock(&clock->extreg_lock);

	err = tdr_write(1, phydev, ts, PTP_LOAD_CLK);

	mutex_unlock(&clock->extreg_lock);

	return err;
}

static int ptp_dp83640_enable(struct ptp_clock_info *ptp,
			      struct ptp_clock_request *rq, int on)
{
	struct dp83640_clock *clock =
		container_of(ptp, struct dp83640_clock, caps);
	struct phy_device *phydev = clock->chosen->phydev;
	int index;
	u16 evnt, event_num, gpio_num;

	switch (rq->type) {
	case PTP_CLK_REQ_EXTTS:
		index = rq->extts.index;
		if (index < 0 || index >= N_EXT_TS)
			return -EINVAL;
		event_num = EXT_EVENT + index;
		evnt = EVNT_WR | (event_num & EVNT_SEL_MASK) << EVNT_SEL_SHIFT;
		if (on) {
			gpio_num = gpio_tab[EXTTS0_GPIO + index];
			evnt |= (gpio_num & EVNT_GPIO_MASK) << EVNT_GPIO_SHIFT;
			evnt |= EVNT_RISE;
		}
		ext_write(0, phydev, PAGE5, PTP_EVNT, evnt);
		return 0;

	case PTP_CLK_REQ_PEROUT:
		if (rq->perout.index != 0)
			return -EINVAL;
		periodic_output(clock, rq, on);
		return 0;

	default:
		break;
	}

	return -EOPNOTSUPP;
}

static u8 status_frame_dst[6] = { 0x01, 0x1B, 0x19, 0x00, 0x00, 0x00 };
static u8 status_frame_src[6] = { 0x08, 0x00, 0x17, 0x0B, 0x6B, 0x0F };

static void enable_status_frames(struct phy_device *phydev, bool on)
{
	u16 cfg0 = 0, ver;

	if (on)
		cfg0 = PSF_EVNT_EN | PSF_RXTS_EN | PSF_TXTS_EN | ENDIAN_FLAG;

	ver = (PSF_PTPVER & VERSIONPTP_MASK) << VERSIONPTP_SHIFT;

	ext_write(0, phydev, PAGE5, PSF_CFG0, cfg0);
	ext_write(0, phydev, PAGE6, PSF_CFG1, ver);

	if (!phydev->attached_dev) {
		pr_warning("dp83640: expected to find an attached netdevice\n");
		return;
	}

	if (on) {
		if (dev_mc_add(phydev->attached_dev, status_frame_dst))
			pr_warning("dp83640: failed to add mc address\n");
	} else {
		if (dev_mc_del(phydev->attached_dev, status_frame_dst))
			pr_warning("dp83640: failed to delete mc address\n");
	}
}

static bool is_status_frame(struct sk_buff *skb, int type)
{
	struct ethhdr *h = eth_hdr(skb);

	if (PTP_CLASS_V2_L2 == type &&
	    !memcmp(h->h_source, status_frame_src, sizeof(status_frame_src)))
		return true;
	else
		return false;
}

static int expired(struct rxts *rxts)
{
	return time_after(jiffies, rxts->tmo);
}

/* Caller must hold rx_lock. */
static void prune_rx_ts(struct dp83640_private *dp83640)
{
	struct list_head *this, *next;
	struct rxts *rxts;

	list_for_each_safe(this, next, &dp83640->rxts) {
		rxts = list_entry(this, struct rxts, list);
		if (expired(rxts)) {
			list_del_init(&rxts->list);
			list_add(&rxts->list, &dp83640->rxpool);
		}
	}
}

/* synchronize the phyters so they act as one clock */

static void enable_broadcast(struct phy_device *phydev, int init_page, int on)
{
	int val;
	phy_write(phydev, PAGESEL, 0);
	val = phy_read(phydev, PHYCR2);
	if (on)
		val |= BC_WRITE;
	else
		val &= ~BC_WRITE;
	phy_write(phydev, PHYCR2, val);
	phy_write(phydev, PAGESEL, init_page);
}

static void recalibrate(struct dp83640_clock *clock)
{
	s64 now, diff;
	struct phy_txts event_ts;
	struct timespec ts;
	struct list_head *this;
	struct dp83640_private *tmp;
	struct phy_device *master = clock->chosen->phydev;
	u16 cal_gpio, cfg0, evnt, ptp_trig, trigger, val;

	trigger = CAL_TRIGGER;
	cal_gpio = gpio_tab[CALIBRATE_GPIO];

	mutex_lock(&clock->extreg_lock);

	/*
	 * enable broadcast, disable status frames, enable ptp clock
	 */
	list_for_each(this, &clock->phylist) {
		tmp = list_entry(this, struct dp83640_private, list);
		enable_broadcast(tmp->phydev, clock->page, 1);
		tmp->cfg0 = ext_read(tmp->phydev, PAGE5, PSF_CFG0);
		ext_write(0, tmp->phydev, PAGE5, PSF_CFG0, 0);
		ext_write(0, tmp->phydev, PAGE4, PTP_CTL, PTP_ENABLE);
	}
	enable_broadcast(master, clock->page, 1);
	cfg0 = ext_read(master, PAGE5, PSF_CFG0);
	ext_write(0, master, PAGE5, PSF_CFG0, 0);
	ext_write(0, master, PAGE4, PTP_CTL, PTP_ENABLE);

	/*
	 * enable an event timestamp
	 */
	evnt = EVNT_WR | EVNT_RISE | EVNT_SINGLE;
	evnt |= (CAL_EVENT & EVNT_SEL_MASK) << EVNT_SEL_SHIFT;
	evnt |= (cal_gpio & EVNT_GPIO_MASK) << EVNT_GPIO_SHIFT;

	list_for_each(this, &clock->phylist) {
		tmp = list_entry(this, struct dp83640_private, list);
		ext_write(0, tmp->phydev, PAGE5, PTP_EVNT, evnt);
	}
	ext_write(0, master, PAGE5, PTP_EVNT, evnt);

	/*
	 * configure a trigger
	 */
	ptp_trig = TRIG_WR | TRIG_IF_LATE | TRIG_PULSE;
	ptp_trig |= (trigger  & TRIG_CSEL_MASK) << TRIG_CSEL_SHIFT;
	ptp_trig |= (cal_gpio & TRIG_GPIO_MASK) << TRIG_GPIO_SHIFT;
	ext_write(0, master, PAGE5, PTP_TRIG, ptp_trig);

	/* load trigger */
	val = (trigger & TRIG_SEL_MASK) << TRIG_SEL_SHIFT;
	val |= TRIG_LOAD;
	ext_write(0, master, PAGE4, PTP_CTL, val);

	/* enable trigger */
	val &= ~TRIG_LOAD;
	val |= TRIG_EN;
	ext_write(0, master, PAGE4, PTP_CTL, val);

	/* disable trigger */
	val = (trigger & TRIG_SEL_MASK) << TRIG_SEL_SHIFT;
	val |= TRIG_DIS;
	ext_write(0, master, PAGE4, PTP_CTL, val);

	/*
	 * read out and correct offsets
	 */
	val = ext_read(master, PAGE4, PTP_STS);
	pr_info("master PTP_STS  0x%04hx", val);
	val = ext_read(master, PAGE4, PTP_ESTS);
	pr_info("master PTP_ESTS 0x%04hx", val);
	event_ts.ns_lo  = ext_read(master, PAGE4, PTP_EDATA);
	event_ts.ns_hi  = ext_read(master, PAGE4, PTP_EDATA);
	event_ts.sec_lo = ext_read(master, PAGE4, PTP_EDATA);
	event_ts.sec_hi = ext_read(master, PAGE4, PTP_EDATA);
	now = phy2txts(&event_ts);

	list_for_each(this, &clock->phylist) {
		tmp = list_entry(this, struct dp83640_private, list);
		val = ext_read(tmp->phydev, PAGE4, PTP_STS);
		pr_info("slave  PTP_STS  0x%04hx", val);
		val = ext_read(tmp->phydev, PAGE4, PTP_ESTS);
		pr_info("slave  PTP_ESTS 0x%04hx", val);
		event_ts.ns_lo  = ext_read(tmp->phydev, PAGE4, PTP_EDATA);
		event_ts.ns_hi  = ext_read(tmp->phydev, PAGE4, PTP_EDATA);
		event_ts.sec_lo = ext_read(tmp->phydev, PAGE4, PTP_EDATA);
		event_ts.sec_hi = ext_read(tmp->phydev, PAGE4, PTP_EDATA);
		diff = now - (s64) phy2txts(&event_ts);
		pr_info("slave offset %lld nanoseconds\n", diff);
		diff += ADJTIME_FIX;
		ts = ns_to_timespec(diff);
		tdr_write(0, tmp->phydev, &ts, PTP_STEP_CLK);
	}

	/*
	 * restore status frames
	 */
	list_for_each(this, &clock->phylist) {
		tmp = list_entry(this, struct dp83640_private, list);
		ext_write(0, tmp->phydev, PAGE5, PSF_CFG0, tmp->cfg0);
	}
	ext_write(0, master, PAGE5, PSF_CFG0, cfg0);

	mutex_unlock(&clock->extreg_lock);
}

/* time stamping methods */

static inline u16 exts_chan_to_edata(int ch)
{
	return 1 << ((ch + EXT_EVENT) * 2);
}

static int decode_evnt(struct dp83640_private *dp83640,
		       void *data, u16 ests)
{
	struct phy_txts *phy_txts;
	struct ptp_clock_event event;
	int i, parsed;
	int words = (ests >> EVNT_TS_LEN_SHIFT) & EVNT_TS_LEN_MASK;
	u16 ext_status = 0;

	if (ests & MULT_EVNT) {
		ext_status = *(u16 *) data;
		data += sizeof(ext_status);
	}

	phy_txts = data;

	switch (words) { /* fall through in every case */
	case 3:
		dp83640->edata.sec_hi = phy_txts->sec_hi;
	case 2:
		dp83640->edata.sec_lo = phy_txts->sec_lo;
	case 1:
		dp83640->edata.ns_hi = phy_txts->ns_hi;
	case 0:
		dp83640->edata.ns_lo = phy_txts->ns_lo;
	}

	if (ext_status) {
		parsed = words + 2;
	} else {
		parsed = words + 1;
		i = ((ests >> EVNT_NUM_SHIFT) & EVNT_NUM_MASK) - EXT_EVENT;
		ext_status = exts_chan_to_edata(i);
	}

	event.type = PTP_CLOCK_EXTTS;
	event.timestamp = phy2txts(&dp83640->edata);

	for (i = 0; i < N_EXT_TS; i++) {
		if (ext_status & exts_chan_to_edata(i)) {
			event.index = i;
			ptp_clock_event(dp83640->clock->ptp_clock, &event);
		}
	}

	return parsed * sizeof(u16);
}

static void decode_rxts(struct dp83640_private *dp83640,
			struct phy_rxts *phy_rxts)
{
	struct rxts *rxts;
	unsigned long flags;

	spin_lock_irqsave(&dp83640->rx_lock, flags);

	prune_rx_ts(dp83640);

	if (list_empty(&dp83640->rxpool)) {
		pr_debug("dp83640: rx timestamp pool is empty\n");
		goto out;
	}
	rxts = list_first_entry(&dp83640->rxpool, struct rxts, list);
	list_del_init(&rxts->list);
	phy2rxts(phy_rxts, rxts);
	list_add_tail(&rxts->list, &dp83640->rxts);
out:
	spin_unlock_irqrestore(&dp83640->rx_lock, flags);
}

static void decode_txts(struct dp83640_private *dp83640,
			struct phy_txts *phy_txts)
{
	struct skb_shared_hwtstamps shhwtstamps;
	struct sk_buff *skb;
	u64 ns;

	/* We must already have the skb that triggered this. */

	skb = skb_dequeue(&dp83640->tx_queue);

	if (!skb) {
		pr_debug("dp83640: have timestamp but tx_queue empty\n");
		return;
	}
	ns = phy2txts(phy_txts);
	memset(&shhwtstamps, 0, sizeof(shhwtstamps));
	shhwtstamps.hwtstamp = ns_to_ktime(ns);
	skb_complete_tx_timestamp(skb, &shhwtstamps);
}

static void decode_status_frame(struct dp83640_private *dp83640,
				struct sk_buff *skb)
{
	struct phy_rxts *phy_rxts;
	struct phy_txts *phy_txts;
	u8 *ptr;
	int len, size;
	u16 ests, type;

	ptr = skb->data + 2;

	for (len = skb_headlen(skb) - 2; len > sizeof(type); len -= size) {

		type = *(u16 *)ptr;
		ests = type & 0x0fff;
		type = type & 0xf000;
		len -= sizeof(type);
		ptr += sizeof(type);

		if (PSF_RX == type && len >= sizeof(*phy_rxts)) {

			phy_rxts = (struct phy_rxts *) ptr;
			decode_rxts(dp83640, phy_rxts);
			size = sizeof(*phy_rxts);

		} else if (PSF_TX == type && len >= sizeof(*phy_txts)) {

			phy_txts = (struct phy_txts *) ptr;
			decode_txts(dp83640, phy_txts);
			size = sizeof(*phy_txts);

		} else if (PSF_EVNT == type && len >= sizeof(*phy_txts)) {

			size = decode_evnt(dp83640, ptr, ests);

		} else {
			size = 0;
			break;
		}
		ptr += size;
	}
}

static int is_sync(struct sk_buff *skb, int type)
{
	u8 *data = skb->data, *msgtype;
	unsigned int offset = 0;

	switch (type) {
	case PTP_CLASS_V1_IPV4:
	case PTP_CLASS_V2_IPV4:
		offset = ETH_HLEN + IPV4_HLEN(data) + UDP_HLEN;
		break;
	case PTP_CLASS_V1_IPV6:
	case PTP_CLASS_V2_IPV6:
		offset = OFF_PTP6;
		break;
	case PTP_CLASS_V2_L2:
		offset = ETH_HLEN;
		break;
	case PTP_CLASS_V2_VLAN:
		offset = ETH_HLEN + VLAN_HLEN;
		break;
	default:
		return 0;
	}

	if (type & PTP_CLASS_V1)
		offset += OFF_PTP_CONTROL;

	if (skb->len < offset + 1)
		return 0;

	msgtype = data + offset;

	return (*msgtype & 0xf) == 0;
}

static int match(struct sk_buff *skb, unsigned int type, struct rxts *rxts)
{
	u16 *seqid;
	unsigned int offset;
	u8 *msgtype, *data = skb_mac_header(skb);

	/* check sequenceID, messageType, 12 bit hash of offset 20-29 */

	switch (type) {
	case PTP_CLASS_V1_IPV4:
	case PTP_CLASS_V2_IPV4:
		offset = ETH_HLEN + IPV4_HLEN(data) + UDP_HLEN;
		break;
	case PTP_CLASS_V1_IPV6:
	case PTP_CLASS_V2_IPV6:
		offset = OFF_PTP6;
		break;
	case PTP_CLASS_V2_L2:
		offset = ETH_HLEN;
		break;
	case PTP_CLASS_V2_VLAN:
		offset = ETH_HLEN + VLAN_HLEN;
		break;
	default:
		return 0;
	}

	if (skb->len + ETH_HLEN < offset + OFF_PTP_SEQUENCE_ID + sizeof(*seqid))
		return 0;

	if (unlikely(type & PTP_CLASS_V1))
		msgtype = data + offset + OFF_PTP_CONTROL;
	else
		msgtype = data + offset;

	seqid = (u16 *)(data + offset + OFF_PTP_SEQUENCE_ID);

	return (rxts->msgtype == (*msgtype & 0xf) &&
		rxts->seqid   == ntohs(*seqid));
}

static void dp83640_free_clocks(void)
{
	struct dp83640_clock *clock;
	struct list_head *this, *next;

	mutex_lock(&phyter_clocks_lock);

	list_for_each_safe(this, next, &phyter_clocks) {
		clock = list_entry(this, struct dp83640_clock, list);
		if (!list_empty(&clock->phylist)) {
			pr_warning("phy list non-empty while unloading");
			BUG();
		}
		list_del(&clock->list);
		mutex_destroy(&clock->extreg_lock);
		mutex_destroy(&clock->clock_lock);
		put_device(&clock->bus->dev);
		kfree(clock);
	}

	mutex_unlock(&phyter_clocks_lock);
}

static void dp83640_clock_init(struct dp83640_clock *clock, struct mii_bus *bus)
{
	INIT_LIST_HEAD(&clock->list);
	clock->bus = bus;
	mutex_init(&clock->extreg_lock);
	mutex_init(&clock->clock_lock);
	INIT_LIST_HEAD(&clock->phylist);
	clock->caps.owner = THIS_MODULE;
	sprintf(clock->caps.name, "dp83640 timer");
	clock->caps.max_adj	= 1953124;
	clock->caps.n_alarm	= 0;
	clock->caps.n_ext_ts	= N_EXT_TS;
	clock->caps.n_per_out	= 1;
	clock->caps.pps		= 0;
	clock->caps.adjfreq	= ptp_dp83640_adjfreq;
	clock->caps.adjtime	= ptp_dp83640_adjtime;
	clock->caps.gettime	= ptp_dp83640_gettime;
	clock->caps.settime	= ptp_dp83640_settime;
	clock->caps.enable	= ptp_dp83640_enable;
	/*
	 * Get a reference to this bus instance.
	 */
	get_device(&bus->dev);
}

static int choose_this_phy(struct dp83640_clock *clock,
			   struct phy_device *phydev)
{
	if (chosen_phy == -1 && !clock->chosen)
		return 1;

	if (chosen_phy == phydev->addr)
		return 1;

	return 0;
}

static struct dp83640_clock *dp83640_clock_get(struct dp83640_clock *clock)
{
	if (clock)
		mutex_lock(&clock->clock_lock);
	return clock;
}

/*
 * Look up and lock a clock by bus instance.
 * If there is no clock for this bus, then create it first.
 */
static struct dp83640_clock *dp83640_clock_get_bus(struct mii_bus *bus)
{
	struct dp83640_clock *clock = NULL, *tmp;
	struct list_head *this;

	mutex_lock(&phyter_clocks_lock);

	list_for_each(this, &phyter_clocks) {
		tmp = list_entry(this, struct dp83640_clock, list);
		if (tmp->bus == bus) {
			clock = tmp;
			break;
		}
	}
	if (clock)
		goto out;

	clock = kzalloc(sizeof(struct dp83640_clock), GFP_KERNEL);
	if (!clock)
		goto out;

	dp83640_clock_init(clock, bus);
	list_add_tail(&phyter_clocks, &clock->list);
out:
	mutex_unlock(&phyter_clocks_lock);

	return dp83640_clock_get(clock);
}

static void dp83640_clock_put(struct dp83640_clock *clock)
{
	mutex_unlock(&clock->clock_lock);
}

static int dp83640_probe(struct phy_device *phydev)
{
	struct dp83640_clock *clock;
	struct dp83640_private *dp83640;
	int err = -ENOMEM, i;

	if (phydev->addr == BROADCAST_ADDR)
		return 0;

	clock = dp83640_clock_get_bus(phydev->bus);
	if (!clock)
		goto no_clock;

	dp83640 = kzalloc(sizeof(struct dp83640_private), GFP_KERNEL);
	if (!dp83640)
		goto no_memory;

	dp83640->phydev = phydev;
	INIT_WORK(&dp83640->ts_work, rx_timestamp_work);

	INIT_LIST_HEAD(&dp83640->rxts);
	INIT_LIST_HEAD(&dp83640->rxpool);
	for (i = 0; i < MAX_RXTS; i++)
		list_add(&dp83640->rx_pool_data[i].list, &dp83640->rxpool);

	phydev->priv = dp83640;

	spin_lock_init(&dp83640->rx_lock);
	skb_queue_head_init(&dp83640->rx_queue);
	skb_queue_head_init(&dp83640->tx_queue);

	dp83640->clock = clock;

	if (choose_this_phy(clock, phydev)) {
		clock->chosen = dp83640;
		clock->ptp_clock = ptp_clock_register(&clock->caps);
		if (IS_ERR(clock->ptp_clock)) {
			err = PTR_ERR(clock->ptp_clock);
			goto no_register;
		}
	} else
		list_add_tail(&dp83640->list, &clock->phylist);

	if (clock->chosen && !list_empty(&clock->phylist))
		recalibrate(clock);
	else
		enable_broadcast(dp83640->phydev, clock->page, 1);

	dp83640_clock_put(clock);
	return 0;

no_register:
	clock->chosen = NULL;
	kfree(dp83640);
no_memory:
	dp83640_clock_put(clock);
no_clock:
	return err;
}

static void dp83640_remove(struct phy_device *phydev)
{
	struct dp83640_clock *clock;
	struct list_head *this, *next;
	struct dp83640_private *tmp, *dp83640 = phydev->priv;

	if (phydev->addr == BROADCAST_ADDR)
		return;

	enable_status_frames(phydev, false);
	cancel_work_sync(&dp83640->ts_work);

	clock = dp83640_clock_get(dp83640->clock);

	if (dp83640 == clock->chosen) {
		ptp_clock_unregister(clock->ptp_clock);
		clock->chosen = NULL;
	} else {
		list_for_each_safe(this, next, &clock->phylist) {
			tmp = list_entry(this, struct dp83640_private, list);
			if (tmp == dp83640) {
				list_del_init(&tmp->list);
				break;
			}
		}
	}

	dp83640_clock_put(clock);
	kfree(dp83640);
}

static int dp83640_hwtstamp(struct phy_device *phydev, struct ifreq *ifr)
{
	struct dp83640_private *dp83640 = phydev->priv;
	struct hwtstamp_config cfg;
	u16 txcfg0, rxcfg0;

	if (copy_from_user(&cfg, ifr->ifr_data, sizeof(cfg)))
		return -EFAULT;

	if (cfg.flags) /* reserved for future extensions */
		return -EINVAL;

	if (cfg.tx_type < 0 || cfg.tx_type > HWTSTAMP_TX_ONESTEP_SYNC)
		return -ERANGE;

	dp83640->hwts_tx_en = cfg.tx_type;

	switch (cfg.rx_filter) {
	case HWTSTAMP_FILTER_NONE:
		dp83640->hwts_rx_en = 0;
		dp83640->layer = 0;
		dp83640->version = 0;
		break;
	case HWTSTAMP_FILTER_PTP_V1_L4_EVENT:
	case HWTSTAMP_FILTER_PTP_V1_L4_SYNC:
	case HWTSTAMP_FILTER_PTP_V1_L4_DELAY_REQ:
		dp83640->hwts_rx_en = 1;
		dp83640->layer = LAYER4;
		dp83640->version = 1;
		break;
	case HWTSTAMP_FILTER_PTP_V2_L4_EVENT:
	case HWTSTAMP_FILTER_PTP_V2_L4_SYNC:
	case HWTSTAMP_FILTER_PTP_V2_L4_DELAY_REQ:
		dp83640->hwts_rx_en = 1;
		dp83640->layer = LAYER4;
		dp83640->version = 2;
		break;
	case HWTSTAMP_FILTER_PTP_V2_L2_EVENT:
	case HWTSTAMP_FILTER_PTP_V2_L2_SYNC:
	case HWTSTAMP_FILTER_PTP_V2_L2_DELAY_REQ:
		dp83640->hwts_rx_en = 1;
		dp83640->layer = LAYER2;
		dp83640->version = 2;
		break;
	case HWTSTAMP_FILTER_PTP_V2_EVENT:
	case HWTSTAMP_FILTER_PTP_V2_SYNC:
	case HWTSTAMP_FILTER_PTP_V2_DELAY_REQ:
		dp83640->hwts_rx_en = 1;
		dp83640->layer = LAYER4|LAYER2;
		dp83640->version = 2;
		break;
	default:
		return -ERANGE;
	}

	txcfg0 = (dp83640->version & TX_PTP_VER_MASK) << TX_PTP_VER_SHIFT;
	rxcfg0 = (dp83640->version & TX_PTP_VER_MASK) << TX_PTP_VER_SHIFT;

	if (dp83640->layer & LAYER2) {
		txcfg0 |= TX_L2_EN;
		rxcfg0 |= RX_L2_EN;
	}
	if (dp83640->layer & LAYER4) {
		txcfg0 |= TX_IPV6_EN | TX_IPV4_EN;
		rxcfg0 |= RX_IPV6_EN | RX_IPV4_EN;
	}

	if (dp83640->hwts_tx_en)
		txcfg0 |= TX_TS_EN;

	if (dp83640->hwts_tx_en == HWTSTAMP_TX_ONESTEP_SYNC)
		txcfg0 |= SYNC_1STEP | CHK_1STEP;

	if (dp83640->hwts_rx_en)
		rxcfg0 |= RX_TS_EN;

	mutex_lock(&dp83640->clock->extreg_lock);

	if (dp83640->hwts_tx_en || dp83640->hwts_rx_en) {
		enable_status_frames(phydev, true);
		ext_write(0, phydev, PAGE4, PTP_CTL, PTP_ENABLE);
	}

	ext_write(0, phydev, PAGE5, PTP_TXCFG0, txcfg0);
	ext_write(0, phydev, PAGE5, PTP_RXCFG0, rxcfg0);

	mutex_unlock(&dp83640->clock->extreg_lock);

	return copy_to_user(ifr->ifr_data, &cfg, sizeof(cfg)) ? -EFAULT : 0;
}

static void rx_timestamp_work(struct work_struct *work)
{
	struct dp83640_private *dp83640 =
		container_of(work, struct dp83640_private, ts_work);
	struct list_head *this, *next;
	struct rxts *rxts;
	struct skb_shared_hwtstamps *shhwtstamps;
	struct sk_buff *skb;
	unsigned int type;
	unsigned long flags;

	/* Deliver each deferred packet, with or without a time stamp. */

	while ((skb = skb_dequeue(&dp83640->rx_queue)) != NULL) {
		type = SKB_PTP_TYPE(skb);
		spin_lock_irqsave(&dp83640->rx_lock, flags);
		list_for_each_safe(this, next, &dp83640->rxts) {
			rxts = list_entry(this, struct rxts, list);
			if (match(skb, type, rxts)) {
				shhwtstamps = skb_hwtstamps(skb);
				memset(shhwtstamps, 0, sizeof(*shhwtstamps));
				shhwtstamps->hwtstamp = ns_to_ktime(rxts->ns);
				list_del_init(&rxts->list);
				list_add(&rxts->list, &dp83640->rxpool);
				break;
			}
		}
		spin_unlock_irqrestore(&dp83640->rx_lock, flags);
		netif_rx(skb);
	}

	/* Clear out expired time stamps. */

	spin_lock_irqsave(&dp83640->rx_lock, flags);
	prune_rx_ts(dp83640);
	spin_unlock_irqrestore(&dp83640->rx_lock, flags);
}

static bool dp83640_rxtstamp(struct phy_device *phydev,
			     struct sk_buff *skb, int type)
{
	struct dp83640_private *dp83640 = phydev->priv;

	if (!dp83640->hwts_rx_en)
		return false;

	if (is_status_frame(skb, type)) {
		decode_status_frame(dp83640, skb);
		kfree_skb(skb);
		return true;
	}

	SKB_PTP_TYPE(skb) = type;
	skb_queue_tail(&dp83640->rx_queue, skb);
	schedule_work(&dp83640->ts_work);

	return true;
}

static void dp83640_txtstamp(struct phy_device *phydev,
			     struct sk_buff *skb, int type)
{
	struct dp83640_private *dp83640 = phydev->priv;

	switch (dp83640->hwts_tx_en) {

	case HWTSTAMP_TX_ONESTEP_SYNC:
		if (is_sync(skb, type)) {
			kfree_skb(skb);
			return;
		}
		/* fall through */
	case HWTSTAMP_TX_ON:
		skb_queue_tail(&dp83640->tx_queue, skb);
		schedule_work(&dp83640->ts_work);
		break;

	case HWTSTAMP_TX_OFF:
	default:
		kfree_skb(skb);
		break;
	}
}

static struct phy_driver dp83640_driver = {
	.phy_id		= DP83640_PHY_ID,
	.phy_id_mask	= 0xfffffff0,
	.name		= "NatSemi DP83640",
	.features	= PHY_BASIC_FEATURES,
	.flags		= 0,
	.probe		= dp83640_probe,
	.remove		= dp83640_remove,
	.config_aneg	= genphy_config_aneg,
	.read_status	= genphy_read_status,
	.hwtstamp	= dp83640_hwtstamp,
	.rxtstamp	= dp83640_rxtstamp,
	.txtstamp	= dp83640_txtstamp,
	.driver		= {.owner = THIS_MODULE,}
};

static int __init dp83640_init(void)
{
	return phy_driver_register(&dp83640_driver);
}

static void __exit dp83640_exit(void)
{
	dp83640_free_clocks();
	phy_driver_unregister(&dp83640_driver);
}

MODULE_DESCRIPTION("National Semiconductor DP83640 PHY driver");
MODULE_AUTHOR("Richard Cochran <richard.cochran@omicron.at>");
MODULE_LICENSE("GPL");

module_init(dp83640_init);
module_exit(dp83640_exit);

static struct mdio_device_id __maybe_unused dp83640_tbl[] = {
	{ DP83640_PHY_ID, 0xfffffff0 },
	{ }
};

MODULE_DEVICE_TABLE(mdio, dp83640_tbl);<|MERGE_RESOLUTION|>--- conflicted
+++ resolved
@@ -35,11 +35,7 @@
 #define LAYER4		0x02
 #define LAYER2		0x01
 #define MAX_RXTS	64
-<<<<<<< HEAD
 #define N_EXT_TS	6
-=======
-#define N_EXT_TS	1
->>>>>>> 3ee72ca9
 #define PSF_PTPVER	2
 #define PSF_EVNT	0x4000
 #define PSF_RX		0x2000
