--- conflicted
+++ resolved
@@ -108,10 +108,6 @@
 struct bpf_func_state {
 	struct bpf_reg_state regs[MAX_BPF_REG];
 	struct bpf_verifier_state *parent;
-<<<<<<< HEAD
-	int allocated_stack;
-	struct bpf_stack_state *stack;
-=======
 	/* index of call instruction that called into this func */
 	int callsite;
 	/* stack frame number of this function state from pov of
@@ -135,7 +131,6 @@
 	struct bpf_func_state *frame[MAX_CALL_FRAMES];
 	struct bpf_verifier_state *parent;
 	u32 curframe;
->>>>>>> 661e50bc
 };
 
 /* linked list of verifier states used to prune search */
@@ -164,20 +159,6 @@
 	char __user *ubuf;
 	u32 len_used;
 	u32 len_total;
-<<<<<<< HEAD
-};
-
-static inline bool bpf_verifier_log_full(const struct bpf_verifer_log *log)
-{
-	return log->len_used >= log->len_total - 1;
-}
-
-struct bpf_verifier_env;
-struct bpf_ext_analyzer_ops {
-	int (*insn_hook)(struct bpf_verifier_env *env,
-			 int insn_idx, int prev_insn_idx);
-=======
->>>>>>> 661e50bc
 };
 
 static inline bool bpf_verifier_log_full(const struct bpf_verifer_log *log)
@@ -198,35 +179,12 @@
 	bool strict_alignment;		/* perform strict pointer alignment checks */
 	struct bpf_verifier_state *cur_state; /* current verifier state */
 	struct bpf_verifier_state_list **explored_states; /* search pruning optimization */
-<<<<<<< HEAD
-	const struct bpf_ext_analyzer_ops *dev_ops; /* device analyzer ops */
-=======
->>>>>>> 661e50bc
 	struct bpf_map *used_maps[MAX_USED_MAPS]; /* array of map's used by eBPF program */
 	u32 used_map_cnt;		/* number of used maps */
 	u32 id_gen;			/* used to generate unique reg IDs */
 	bool allow_ptr_leaks;
 	bool seen_direct_write;
 	struct bpf_insn_aux_data *insn_aux_data; /* array of per-insn state */
-<<<<<<< HEAD
-
-	struct bpf_verifer_log log;
-};
-
-static inline struct bpf_reg_state *cur_regs(struct bpf_verifier_env *env)
-{
-	return env->cur_state->regs;
-}
-
-#if defined(CONFIG_NET) && defined(CONFIG_BPF_SYSCALL)
-int bpf_prog_offload_verifier_prep(struct bpf_verifier_env *env);
-#else
-static inline int bpf_prog_offload_verifier_prep(struct bpf_verifier_env *env)
-{
-	return -EOPNOTSUPP;
-}
-#endif
-=======
 	struct bpf_verifer_log log;
 	u32 subprog_starts[BPF_MAX_SUBPROGS];
 	/* computes the stack depth of each bpf function */
@@ -247,6 +205,5 @@
 int bpf_prog_offload_verifier_prep(struct bpf_verifier_env *env);
 int bpf_prog_offload_verify_insn(struct bpf_verifier_env *env,
 				 int insn_idx, int prev_insn_idx);
->>>>>>> 661e50bc
 
 #endif /* _LINUX_BPF_VERIFIER_H */